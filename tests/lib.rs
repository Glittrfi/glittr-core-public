use aes_gcm::{aead::Aead, AeadCore, Aes256Gcm, KeyInit};
use bitcoin::{
    hashes::{sha256, Hash},
    key::{rand, Keypair, Secp256k1},
    secp256k1::{self, Message, SecretKey},
    Address, OutPoint, PrivateKey, PublicKey, ScriptBuf, Transaction, Witness, XOnlyPublicKey,
};
use bitcoincore_rpc::{Auth, Client, RpcApi};
use glittr::{
<<<<<<< HEAD
    az_base26::AZBase26,
    bloom_filter_to_compressed_vec,
    database::{
=======
    bloom_filter_to_compressed_vec, database::{
>>>>>>> f74b80fd
        Database, DatabaseError, ASSET_CONTRACT_DATA_PREFIX, ASSET_LIST_PREFIX,
        COLLATERAL_ACCOUNTS_PREFIX, INDEXER_LAST_BLOCK_PREFIX, MESSAGE_PREFIX,
        TICKER_TO_BLOCK_TX_PREFIX,
    }, message::{
        ArgsCommitment, AssertValues, CallType, CloseAccountOption, Commitment, CommitmentMessage,
        ContractCall, ContractCreation, ContractType, MintBurnOption, OpReturnMessage,
        OpenAccountOption, OracleMessage, OracleMessageSigned, SwapOption, Transfer,
        TxTypeTransfer,
    }, mint_burn_asset::{
        AccountType, BurnMechanisms, Collateralized, MBAMintMechanisms, MintBurnAssetContract,
        MintStructure, ProportionalType, RatioModel, ReturnCollateral, SwapMechanisms,
    }, mint_only_asset::{MOAMintMechanisms, MintOnlyAssetContract}, spec::{
        MintBurnAssetCollateralizedSpec, MintBurnAssetSpec, MintOnlyAssetSpec,
        MintOnlyAssetSpecPegInType, SpecContract, SpecContractType,
    }, transaction_shared::{
        AllocationType, BloomFilterArgType, FreeMint, InputAsset, OracleSetting, Preallocated,
        PurchaseBurnSwap, RatioType, VestingPlan,
<<<<<<< HEAD
    },
    varuint::Varuint,
    AssetContractData, AssetList, BlockTx, BlockTxTuple, CollateralAccounts, Flaw, Indexer,
    MessageDataOutcome,
=======
    }, varuint_dyn::Varuint, AssetContractData, AssetList, BlockTx, BlockTxTuple, CollateralAccounts, Flaw, Indexer, LastIndexedBlock, MessageDataOutcome
>>>>>>> f74b80fd
};
use growable_bloom_filter::GrowableBloom;
use mockcore::{Handle, TransactionTemplate};
use rand::rngs::OsRng;
use sha2::{Digest, Sha256};
use std::{collections::HashMap, str::FromStr, sync::Arc, time::Duration};
use tempfile::TempDir;
use tokio::{sync::Mutex, task::JoinHandle, time::sleep};

// Test utilities
pub fn get_bitcoin_address() -> (Address, PublicKey) {
    let secp: Secp256k1<secp256k1::All> = Secp256k1::new();

    let secret_key = SecretKey::new(&mut secp256k1::rand::thread_rng());

    let private_key = PrivateKey {
        compressed: true,
        network: bitcoin::NetworkKind::Test,
        inner: secret_key,
    };

    // Create the corresponding public key
    let public_key = PublicKey::from_private_key(&secp, &private_key);
    (
        Address::from_script(
            &ScriptBuf::new_p2wpkh(&public_key.wpubkey_hash().unwrap()),
            bitcoin::Network::Regtest,
        )
        .unwrap(),
        public_key,
    )
}

// ECIES
pub fn encrypt_message(
    public_key: &bitcoin::secp256k1::PublicKey,
    message: &str,
) -> Result<Vec<u8>, Box<dyn std::error::Error>> {
    let secp = Secp256k1::new();
    let mut rng = OsRng;

    // Generate ephemeral key pair
    let ephemeral_sk = SecretKey::new(&mut rng);
    let ephemeral_pk = bitcoin::secp256k1::PublicKey::from_secret_key(&secp, &ephemeral_sk);

    // Perform ECDH to get shared secret
    let shared_point = public_key.mul_tweak(&secp, &ephemeral_sk.into()).unwrap();

    // Derive symmetric key using SHA-256
    let mut hasher = Sha256::new();
    hasher.update(&shared_point.serialize());
    let symmetric_key = hasher.finalize();

    // Generate random 96-bit nonce
    let nonce: [u8; 12] = Aes256Gcm::generate_nonce(&mut OsRng).into();

    // Encrypt message using AES-GCM
    let cipher = Aes256Gcm::new_from_slice(&symmetric_key).unwrap();
    let ciphertext = cipher.encrypt(&nonce.into(), message.as_bytes()).unwrap();

    // Combine ephemeral public key, nonce, and ciphertext
    let mut encrypted = Vec::new();
    encrypted.extend_from_slice(&ephemeral_pk.serialize());
    encrypted.extend_from_slice(&nonce);
    encrypted.extend_from_slice(&ciphertext);

    Ok(encrypted)
}

pub fn decrypt_message(
    secret_key: &bitcoin::secp256k1::SecretKey,
    encrypted: &[u8],
) -> Result<String, Box<dyn std::error::Error>> {
    let secp = Secp256k1::new();

    // Split input into components
    let ephemeral_pk = bitcoin::secp256k1::PublicKey::from_slice(&encrypted[..33])?;
    let nonce = <[u8; 12]>::try_from(&encrypted[33..45])?;
    let ciphertext = &encrypted[45..];

    // Perform ECDH to get shared secret
    let scalar = secp256k1::Scalar::from_be_bytes(*secret_key.as_ref()).unwrap();

    let shared_point = ephemeral_pk.mul_tweak(&secp, &scalar).unwrap();

    // Derive symmetric key using SHA-256
    let mut hasher = Sha256::new();
    hasher.update(&shared_point.serialize());
    let symmetric_key = hasher.finalize();

    // Decrypt message using AES-GCM
    let cipher = Aes256Gcm::new_from_slice(&symmetric_key).unwrap();
    let plaintext = cipher.decrypt(&nonce.into(), ciphertext).unwrap();

    Ok(String::from_utf8(plaintext)?)
}

struct TestContext {
    indexer: Arc<Mutex<Indexer>>,
    core: Handle,
    _tempdir: TempDir,
}

impl TestContext {
    async fn new() -> Self {
        let tempdir = TempDir::new().unwrap();
        let core = tokio::task::spawn_blocking(mockcore::spawn)
            .await
            .expect("Task panicked");

        // Initial setup
        core.mine_blocks(2);

        let database = Arc::new(Mutex::new(Database::new(
            tempdir.path().to_str().unwrap().to_string(),
        )));
        let indexer = spawn_test_indexer(&database, core.url()).await;

        Self {
            indexer,
            core,
            _tempdir: tempdir,
        }
    }

    fn get_transaction_from_block_tx(&self, block_tx: BlockTx) -> Result<Transaction, ()> {
        let rpc = Client::new(
            self.core.url().as_str(),
            Auth::UserPass("".to_string(), "".to_string()),
        )
        .unwrap();

        let block_hash = rpc.get_block_hash(block_tx.block.0).unwrap();
        let block = rpc.get_block(&block_hash).unwrap();

        for (pos, tx) in block.txdata.iter().enumerate() {
            if pos == block_tx.tx.0 as usize {
                return Ok(tx.clone());
            }
        }

        Err(())
    }

    async fn build_and_mine_message(&mut self, message: &OpReturnMessage) -> BlockTx {
        let height = self.core.height();

        self.core.broadcast_tx(TransactionTemplate {
            fee: 0,
            inputs: &[((height - 1) as usize, 0, 0, Witness::new())],
            op_return: Some(message.into_script()),
            op_return_index: Some(0),
            op_return_value: Some(0),
            output_values: &[0, 1000],
            outputs: 2,
            p2tr: false,
            recipient: None,
        });

        self.core.mine_blocks(1);

        BlockTx {
            block: Varuint(height + 1),
            tx: Varuint(1),
        }
    }

    async fn get_and_verify_message_outcome(&self, block_tx: BlockTx) -> MessageDataOutcome {
        let message: Result<MessageDataOutcome, DatabaseError> = self
            .indexer
            .lock()
            .await
            .database
            .lock()
            .await
            .get(MESSAGE_PREFIX, block_tx.to_string().as_str());

        message.expect("Message should exist")
    }

    async fn get_asset_map(&self) -> HashMap<String, AssetList> {
        let asset_map: Result<HashMap<String, AssetList>, DatabaseError> = self
            .indexer
            .lock()
            .await
            .database
            .lock()
            .await
            .expensive_find_by_prefix(ASSET_LIST_PREFIX)
            .map(|vec| {
                vec.into_iter()
                    .map(|(k, v)| {
                        (
                            k.trim_start_matches(&format!("{}:", ASSET_LIST_PREFIX))
                                .to_string(),
                            v,
                        )
                    })
                    .collect()
            });
        asset_map.expect("asset map should exist")
    }

    async fn get_collateralize_accounts(&self) -> HashMap<String, CollateralAccounts> {
        let collateralize_account: Result<HashMap<String, CollateralAccounts>, DatabaseError> =
            self.indexer
                .lock()
                .await
                .database
                .lock()
                .await
                .expensive_find_by_prefix(COLLATERAL_ACCOUNTS_PREFIX)
                .map(|vec| {
                    vec.into_iter()
                        .map(|(k, v)| {
                            (
                                k.trim_start_matches(&format!("{}:", COLLATERAL_ACCOUNTS_PREFIX))
                                    .to_string(),
                                v,
                            )
                        })
                        .collect()
                });
        collateralize_account.expect("collateral account should exist")
    }

    fn verify_asset_output(
        &self,
        asset_lists: &HashMap<String, AssetList>,
        block_tx_contract: &BlockTx,
        outpoint: &OutPoint,
        expected_value: u128,
    ) {
        let asset_output = asset_lists
            .get(&outpoint.to_string())
            .unwrap_or_else(|| panic!("Asset output {} should exist", outpoint.vout));

        let value_output = asset_output
            .list
            .get(&block_tx_contract.to_string())
            .unwrap();
        assert_eq!(*value_output, expected_value);
    }

    async fn verify_last_block(&self, expected_height: u64) {
        let last_block: LastIndexedBlock = self
            .indexer
            .lock()
            .await
            .database
            .lock()
            .await
            .get(INDEXER_LAST_BLOCK_PREFIX, "")
            .unwrap();

        assert_eq!(last_block.0, expected_height);
    }

    async fn drop(self) {
        tokio::task::spawn_blocking(|| drop(self.core))
            .await
            .expect("Drop failed");
    }

    async fn get_asset_list(&self) -> Vec<(String, AssetList)> {
        let asset_list: Result<Vec<(String, AssetList)>, DatabaseError> = self
            .indexer
            .lock()
            .await
            .database
            .lock()
            .await
            .expensive_find_by_prefix(ASSET_LIST_PREFIX);
        asset_list.expect("asset list should exist")
    }
}

async fn start_indexer(indexer: Arc<Mutex<Indexer>>) -> JoinHandle<()> {
    let handle = tokio::spawn(async move {
        indexer
            .lock()
            .await
            .run_indexer(Arc::new(Mutex::new(false)))
            .await
            .expect("Run indexer");
    });
    sleep(Duration::from_millis(100)).await; // let the indexer run first

    handle.abort();

    handle
}

async fn spawn_test_indexer(
    database: &Arc<Mutex<Database>>,
    rpc_url: String,
) -> Arc<Mutex<Indexer>> {
    Arc::new(Mutex::new(
        Indexer::new(
            Arc::clone(database),
            rpc_url,
            "".to_string(),
            "".to_string(),
        )
        .await
        .unwrap(),
    ))
}

#[tokio::test]
async fn test_integration_broadcast_op_return_message_success() {
    let mut ctx = TestContext::new().await;

    let message = OpReturnMessage {
        contract_creation: Some(ContractCreation {
            spec: None,
            contract_type: ContractType::Moa(MintOnlyAssetContract {
                ticker: None,
                supply_cap: Some(Varuint(1000)),
                divisibility: 18,
                live_time: 0,
                end_time: None,
                mint_mechanism: MOAMintMechanisms {
                    free_mint: Some(FreeMint {
                        supply_cap: Some(Varuint(1000)),
                        amount_per_mint: Varuint(10),
                    }),
                    preallocated: None,
                    purchase: None,
                },
                commitment: None,
            }),
        }),
        transfer: None,
        contract_call: None,
    };
    println!("{}", message);

    let block_tx = ctx.build_and_mine_message(&message).await;
    start_indexer(Arc::clone(&ctx.indexer)).await;
    ctx.verify_last_block(block_tx.block.0).await;
    ctx.get_and_verify_message_outcome(block_tx).await;
    ctx.drop().await;
}

#[tokio::test]
async fn test_integration_purchaseburnswap() {
    let mut ctx = TestContext::new().await;

    let message = OpReturnMessage {
        contract_creation: Some(ContractCreation {
            spec: None,
            contract_type: ContractType::Moa(MintOnlyAssetContract {
                ticker: None,
                supply_cap: Some(Varuint(1000)),
                divisibility: 18,
                live_time: 0,
                end_time: None,
                mint_mechanism: MOAMintMechanisms {
                    purchase: Some(PurchaseBurnSwap {
                        input_asset: InputAsset::RawBtc,
                        pay_to_key: None,
                        ratio: RatioType::Fixed {
                            ratio: (Varuint(1), Varuint(1)),
                        },
                    }),
                    preallocated: None,
                    free_mint: None,
                },
                commitment: None,
            }),
        }),
        transfer: None,
        contract_call: None,
    };

    let block_tx = ctx.build_and_mine_message(&message).await;
    start_indexer(Arc::clone(&ctx.indexer)).await;
    ctx.verify_last_block(block_tx.block.0).await;
    ctx.get_and_verify_message_outcome(block_tx).await;
    ctx.drop().await;
}

/// test_raw_btc_to_glittr_asset_burn e.g. raw btc to wbtc by burn
#[tokio::test]
async fn test_raw_btc_to_glittr_asset_burn() {
    let mut ctx = TestContext::new().await;

    let contract_message = OpReturnMessage {
        contract_creation: Some(ContractCreation {
            spec: None,
            contract_type: ContractType::Moa(MintOnlyAssetContract {
                ticker: None,
                supply_cap: None,
                divisibility: 18,
                live_time: 0,
                end_time: None,
                mint_mechanism: MOAMintMechanisms {
                    purchase: Some(PurchaseBurnSwap {
                        input_asset: InputAsset::RawBtc,
                        pay_to_key: None,
                        ratio: RatioType::Fixed {
                            ratio: (Varuint(1), Varuint(1)),
                        },
                    }),
                    preallocated: None,
                    free_mint: None,
                },
                commitment: None,
            }),
        }),
        transfer: None,
        contract_call: None,
    };

    let contract_id = ctx.build_and_mine_message(&contract_message).await;

    let (minter_address, _) = get_bitcoin_address();

    let mint_message = OpReturnMessage {
        contract_call: Some(ContractCall {
            contract: Some(contract_id.to_tuple()),
            call_type: CallType::Mint(MintBurnOption {
                pointer: Some(Varuint(1)),
                oracle_message: None,
                pointer_to_key: None,
                assert_values: None,
                commitment_message: None,
            }),
        }),
        transfer: None,
        contract_creation: None,
    };

    // prepare btc
    let bitcoin_value = 50000;
    let fee = 100;
    let dust = 546;

    ctx.core.mine_blocks_with_subsidy(1, bitcoin_value);
    let height = ctx.core.height();

    ctx.core.broadcast_tx(TransactionTemplate {
        fee: 0,
        inputs: &[((height - 1) as usize, 0, 0, Witness::new())],
        op_return: Some(mint_message.into_script()),
        op_return_index: Some(0),
        op_return_value: Some(bitcoin_value - dust - fee),
        output_values: &[dust],
        outputs: 1,
        p2tr: false,
        recipient: Some(minter_address),
    });

    ctx.core.mine_blocks(1);

    let mint_block_tx = BlockTx {
        block: Varuint(height + 1),
        tx: Varuint(1),
    };

    start_indexer(Arc::clone(&ctx.indexer)).await;
    ctx.get_and_verify_message_outcome(contract_id).await;
    let mint_outcome = ctx.get_and_verify_message_outcome(mint_block_tx).await;
    assert!(mint_outcome.flaw.is_none());

    let tx = ctx.get_transaction_from_block_tx(mint_block_tx).unwrap();

    let asset_lists = ctx.get_asset_list().await;

    for (k, v) in &asset_lists {
        println!("Mint output: {}: {:?}", k, v);
    }

    let outpoint_str = asset_lists[0].0.clone();
    let out_value = *asset_lists[0].1.list.get(&contract_id.to_string()).unwrap();

    assert!(out_value == (bitcoin_value - fee - dust) as u128);
    assert!(
        outpoint_str
            == format!(
                "{}:{}",
                "asset_list",
                OutPoint {
                    txid: tx.compute_txid(),
                    vout: 1
                }
                .to_string()
            )
    );

    ctx.drop().await;
}

///Example: most basic gBTC implementation
/// {
///     TxType: Contract,
///     SimpleAsset:{
///         supplyCap: 21000000,
///         Divisibility: 100000000,
///         Livetime: -10
///     },
///     Purchase:{
///         inputAsset: BTC,
///         payTo: pubkey,
///         Ratio: 1,
///     }
///     }
/// test_raw_btc_to_glittr_asset_purchase e.g. raw btc to wbtc by purchase
#[tokio::test]
async fn test_raw_btc_to_glittr_asset_purchase_gbtc() {
    let mut ctx = TestContext::new().await;

    let (contract_treasury, contract_treasury_pub_key) = get_bitcoin_address();
    let contract_message = OpReturnMessage {
        contract_creation: Some(ContractCreation {
            spec: None,
            contract_type: ContractType::Moa(MintOnlyAssetContract {
                ticker: None,
                supply_cap: Some(Varuint(21_000_000 * 10u128.pow(8))),
                divisibility: 8,
                live_time: 0,
                end_time: None,
                mint_mechanism: MOAMintMechanisms {
                    purchase: Some(PurchaseBurnSwap {
                        input_asset: InputAsset::RawBtc,
                        pay_to_key: Some(contract_treasury_pub_key.to_bytes()),
                        ratio: RatioType::Fixed {
                            ratio: (Varuint(1), Varuint(1)),
                        },
                    }),
                    preallocated: None,
                    free_mint: None,
                },
                commitment: None,
            }),
        }),
        transfer: None,
        contract_call: None,
    };
    let contract_id = ctx.build_and_mine_message(&contract_message).await;

    let mint_message = OpReturnMessage {
        contract_call: Some(ContractCall {
            contract: Some(contract_id.to_tuple()),
            call_type: CallType::Mint(MintBurnOption {
                pointer: Some(Varuint(1)),
                oracle_message: None,
                pointer_to_key: None,
                assert_values: None,
                commitment_message: None,
            }),
        }),
        transfer: None,
        contract_creation: None,
    };

    // prepare btc
    let bitcoin_value = 50000;
    let fee = 100;

    ctx.core.mine_blocks_with_subsidy(1, bitcoin_value);
    let height = ctx.core.height();

    // NOTE: can only declare 1 output here
    ctx.core.broadcast_tx(TransactionTemplate {
        fee: 0,
        inputs: &[((height - 1) as usize, 0, 0, Witness::new())],
        op_return: Some(mint_message.into_script()),
        op_return_index: Some(0),
        op_return_value: Some(0),
        output_values: &[bitcoin_value - fee],
        outputs: 1,
        p2tr: false,
        recipient: Some(contract_treasury),
    });

    ctx.core.mine_blocks(1);

    let mint_block_tx = BlockTx {
        block: Varuint(height + 1),
        tx: Varuint(1),
    };

    start_indexer(Arc::clone(&ctx.indexer)).await;
    ctx.get_and_verify_message_outcome(contract_id).await;
    let mint_outcome = ctx.get_and_verify_message_outcome(mint_block_tx).await;
    assert!(mint_outcome.flaw.is_none());

    let tx = ctx.get_transaction_from_block_tx(mint_block_tx).unwrap();

    let asset_lists = ctx.get_asset_list().await;

    for (k, v) in &asset_lists {
        println!("Mint output: {}: {:?}", k, v);
    }

    let outpoint_str = asset_lists[0].0.clone();
    let out_value = *asset_lists[0].1.list.get(&contract_id.to_string()).unwrap();

    assert!(out_value == (bitcoin_value - fee) as u128);
    assert!(
        outpoint_str
            == format!(
                "{}:{}",
                "asset_list",
                OutPoint {
                    txid: tx.compute_txid(),
                    vout: 1
                }
                .to_string()
            )
    );

    ctx.drop().await;
}

// test_raw_btc_to_glittr_asset_purchase e.g. raw btc to busd
#[tokio::test]
async fn test_raw_btc_to_glittr_asset_burn_oracle() {
    let mut ctx = TestContext::new().await;

    let secp = Secp256k1::new();
    let oracle_keypair = Keypair::new(&secp, &mut rand::thread_rng());
    let oracle_xonly = XOnlyPublicKey::from_keypair(&oracle_keypair);
    let contract_message = OpReturnMessage {
        contract_creation: Some(ContractCreation {
            spec: None,
            contract_type: ContractType::Moa(MintOnlyAssetContract {
                ticker: None,
                supply_cap: None,
                divisibility: 18,
                live_time: 0,
                end_time: None,
                mint_mechanism: MOAMintMechanisms {
                    purchase: Some(PurchaseBurnSwap {
                        input_asset: InputAsset::RawBtc,
                        pay_to_key: None,
                        ratio: RatioType::Oracle {
                            setting: OracleSetting {
                                pubkey: oracle_xonly.0.serialize().to_vec(),
                                asset_id: Some("btc".to_string()),
                                block_height_slippage: 5,
                            },
                        },
                    }),
                    preallocated: None,
                    free_mint: None,
                },
                commitment: None,
            }),
        }),
        transfer: None,
        contract_call: None,
    };

    let contract_id = ctx.build_and_mine_message(&contract_message).await;

    let (minter_address, _) = get_bitcoin_address();

    // prepare btc
    let bitcoin_value = 50000;
    let fee = 100;
    let dust = 546;
    let ratio = 1000;
    let oracle_out_value = (bitcoin_value - dust - fee) * ratio;

    ctx.core.mine_blocks_with_subsidy(1, bitcoin_value);
    let height = ctx.core.height();

    let oracle_message = OracleMessage {
        asset_id: Some("btc".to_string()),
        block_height: Varuint(height),
        input_outpoint: None,
        min_in_value: None,
        out_value: None,
        ratio: Some((Varuint(1000), Varuint(1))), // 1 sat = 1000 usd,
        ltv: None,
        outstanding: None,
    };

    let secp: Secp256k1<secp256k1::All> = Secp256k1::new();
    let msg = Message::from_digest_slice(
        sha256::Hash::hash(serde_json::to_string(&oracle_message).unwrap().as_bytes())
            .as_byte_array(),
    )
    .unwrap();

    let signature = secp.sign_schnorr(&msg, &oracle_keypair);

    let mint_message = OpReturnMessage {
        contract_call: Some(ContractCall {
            contract: Some(contract_id.to_tuple()),
            call_type: CallType::Mint(MintBurnOption {
                pointer: Some(Varuint(1)),
                oracle_message: Some(OracleMessageSigned {
                    signature: signature.serialize().to_vec(),
                    message: oracle_message.clone(),
                }),
                pointer_to_key: None,
                assert_values: None,
                commitment_message: None,
            }),
        }),
        transfer: None,
        contract_creation: None,
    };

    ctx.core.broadcast_tx(TransactionTemplate {
        fee: 0,
        inputs: &[((height - 1) as usize, 0, 0, Witness::new())],
        op_return: Some(mint_message.into_script()),
        op_return_index: Some(0),
        op_return_value: Some(bitcoin_value - fee - dust),
        output_values: &[dust],
        outputs: 1,
        p2tr: false,
        recipient: Some(minter_address),
    });

    ctx.core.mine_blocks(1);

    let mint_block_tx = BlockTx {
        block: Varuint(height + 1),
        tx: Varuint(1),
    };

    start_indexer(Arc::clone(&ctx.indexer)).await;
    ctx.get_and_verify_message_outcome(contract_id).await;
    let mint_outcome = ctx.get_and_verify_message_outcome(mint_block_tx).await;
    assert!(mint_outcome.flaw.is_none(), "{:?}", mint_outcome.flaw);

    let tx = ctx.get_transaction_from_block_tx(mint_block_tx).unwrap();

    let asset_lists = ctx.get_asset_list().await;

    for (k, v) in &asset_lists {
        println!("Mint output: {}: {:?}", k, v);
    }

    let outpoint_str = asset_lists[0].0.clone();
    let out_value = *asset_lists[0].1.list.get(&contract_id.to_string()).unwrap();

    assert!(out_value == oracle_out_value as u128);
    assert!(
        outpoint_str
            == format!(
                "{}:{}",
                "asset_list",
                OutPoint {
                    txid: tx.compute_txid(),
                    vout: 1
                }
                .to_string()
            )
    );

    ctx.drop().await;
}

/// Example: most basic Hermetica implementation
/// {
/// TxType: contract,
/// simpleAsset:{
/// 	supplyCap: -1,
/// 	Divisibility: 100,
/// 	Livetime: -10,
/// },
/// Purchase:{
/// 	inputAsset: BTC,
/// 	payTo: pubkey,
/// 	Ratio: {
/// 		Oracle: {
/// 	        oracleKey: pubKey,
/// 	        Args:{
///               satsPerDollar: int,
///               purchaseValue: float,
///               BLOCKHEIGHT: {AllowedBlockSlippage: -5},
///             },
///        },
///     },
/// },
/// }
///
#[tokio::test]
async fn test_raw_btc_to_glittr_asset_oracle_purchase() {
    let mut ctx = TestContext::new().await;

    let secp = Secp256k1::new();
    let oracle_keypair = Keypair::new(&secp, &mut rand::thread_rng());
    let oracle_xonly = XOnlyPublicKey::from_keypair(&oracle_keypair);

    let (treasury_address, treasury_address_pub_key) = get_bitcoin_address();
    let contract_message = OpReturnMessage {
        contract_creation: Some(ContractCreation {
            spec: None,
            contract_type: ContractType::Moa(MintOnlyAssetContract {
                ticker: None,
                supply_cap: Some(Varuint(21_000_000 * 10u128.pow(8))),
                divisibility: 8,
                live_time: 0,
                end_time: None,
                mint_mechanism: MOAMintMechanisms {
                    purchase: Some(PurchaseBurnSwap {
                        input_asset: InputAsset::RawBtc,
                        pay_to_key: Some(treasury_address_pub_key.to_bytes()),
                        ratio: RatioType::Oracle {
                            setting: OracleSetting {
                                pubkey: oracle_xonly.0.serialize().to_vec(),
                                asset_id: Some("btc".to_string()),
                                block_height_slippage: 5,
                            },
                        },
                    }),
                    preallocated: None,
                    free_mint: None,
                },
                commitment: None,
            }),
        }),
        contract_call: None,
        transfer: None,
    };

    let contract_id = ctx.build_and_mine_message(&contract_message).await;

    // prepare btc
    let bitcoin_value = 50000;
    let fee = 100;
    let oracle_out_value = (bitcoin_value - fee) * 1000;

    ctx.core.mine_blocks_with_subsidy(1, bitcoin_value);
    let height = ctx.core.height();

    let oracle_message = OracleMessage {
        input_outpoint: None,
        min_in_value: None,
        out_value: None,
        asset_id: Some("btc".to_string()),
        block_height: Varuint(height),
        ratio: Some((Varuint(1000), Varuint(1))), // 1 sats = 1000 glittr asset
        ltv: None,
        outstanding: None,
    };

    let secp: Secp256k1<secp256k1::All> = Secp256k1::new();
    let msg = Message::from_digest_slice(
        sha256::Hash::hash(serde_json::to_string(&oracle_message).unwrap().as_bytes())
            .as_byte_array(),
    )
    .unwrap();

    let signature = secp.sign_schnorr(&msg, &oracle_keypair);

    let mint_message = OpReturnMessage {
        contract_call: Some(ContractCall {
            contract: Some(contract_id.to_tuple()),
            call_type: CallType::Mint(MintBurnOption {
                pointer: Some(Varuint(1)),
                oracle_message: Some(OracleMessageSigned {
                    signature: signature.serialize().to_vec(),
                    message: oracle_message.clone(),
                }),
                pointer_to_key: None,
                assert_values: None,
                commitment_message: None,
            }),
        }),
        contract_creation: None,
        transfer: None,
    };
    ctx.core.broadcast_tx(TransactionTemplate {
        fee: 0,
        inputs: &[((height - 1) as usize, 0, 0, Witness::new())],
        op_return: Some(mint_message.into_script()),
        op_return_index: Some(0),
        op_return_value: Some(0),
        output_values: &[bitcoin_value - fee],
        outputs: 1,
        p2tr: false,
        recipient: Some(treasury_address),
    });

    ctx.core.mine_blocks(1);

    let mint_block_tx = BlockTx {
        block: Varuint(height + 1),
        tx: Varuint(1),
    };

    start_indexer(Arc::clone(&ctx.indexer)).await;
    ctx.get_and_verify_message_outcome(contract_id).await;
    let mint_outcome = ctx.get_and_verify_message_outcome(mint_block_tx).await;
    assert!(mint_outcome.flaw.is_none(), "{:?}", mint_outcome.flaw);

    let tx = ctx.get_transaction_from_block_tx(mint_block_tx).unwrap();

    let asset_lists = ctx.get_asset_list().await;

    for (k, v) in &asset_lists {
        println!("Mint output: {}: {:?}", k, v);
    }

    let outpoint_str = asset_lists[0].0.clone();
    let out_value = *asset_lists[0].1.list.get(&contract_id.to_string()).unwrap();

    assert!(out_value == oracle_out_value as u128);
    assert!(
        outpoint_str
            == format!(
                "{}:{}",
                "asset_list",
                OutPoint {
                    txid: tx.compute_txid(),
                    vout: 1
                }
                .to_string()
            )
    );

    ctx.drop().await;
}

#[tokio::test]
async fn test_metaprotocol_to_glittr_asset() {
    let mut ctx = TestContext::new().await;

    let secp = Secp256k1::new();
    let oracle_keypair = Keypair::new(&secp, &mut rand::thread_rng());
    let oracle_xonly = XOnlyPublicKey::from_keypair(&oracle_keypair);
    let contract_message = OpReturnMessage {
        contract_creation: Some(ContractCreation {
            spec: None,
            contract_type: ContractType::Moa(MintOnlyAssetContract {
                ticker: None,
                supply_cap: None,
                divisibility: 18,
                live_time: 0,
                end_time: None,
                mint_mechanism: MOAMintMechanisms {
                    purchase: Some(PurchaseBurnSwap {
                        input_asset: InputAsset::Rune,
                        pay_to_key: None,
                        ratio: RatioType::Oracle {
                            setting: OracleSetting {
                                pubkey: oracle_xonly.0.serialize().to_vec(),
                                asset_id: Some("rune:840000:3".to_string()),
                                block_height_slippage: 5,
                            },
                        },
                    }),
                    preallocated: None,
                    free_mint: None,
                },
                commitment: None,
            }),
        }),
        transfer: None,
        contract_call: None,
    };

    let contract_id = ctx.build_and_mine_message(&contract_message).await;

    let (minter_address, _) = get_bitcoin_address();

    // prepare btc
    let bitcoin_value = 50000;
    let fee = 100;
    let dust = 546;
    let oracle_out_value = 10000;

    ctx.core.mine_blocks_with_subsidy(1, bitcoin_value);
    let height = ctx.core.height();

    let input_txid = ctx.core.tx((height - 1) as usize, 0).compute_txid();
    let oracle_message = OracleMessage {
        input_outpoint: Some(
            OutPoint {
                txid: input_txid,
                vout: 0,
            }
            .into(),
        ),
        min_in_value: Some(Varuint(0)),
        out_value: Some(Varuint(oracle_out_value)),
        asset_id: Some("rune:840000:3".to_string()),
        block_height: Varuint(height),
        ratio: None,
        ltv: None,
        outstanding: None,
    };

    let secp: Secp256k1<secp256k1::All> = Secp256k1::new();
    let msg = Message::from_digest_slice(
        sha256::Hash::hash(serde_json::to_string(&oracle_message).unwrap().as_bytes())
            .as_byte_array(),
    )
    .unwrap();

    let signature = secp.sign_schnorr(&msg, &oracle_keypair);

    let mint_message = OpReturnMessage {
        contract_call: Some(ContractCall {
            contract: Some(contract_id.to_tuple()),
            call_type: CallType::Mint(MintBurnOption {
                pointer: Some(Varuint(1)),
                oracle_message: Some(OracleMessageSigned {
                    signature: signature.serialize().to_vec(),
                    message: oracle_message.clone(),
                }),
                pointer_to_key: None,
                assert_values: None,
                commitment_message: None,
            }),
        }),
        transfer: None,
        contract_creation: None,
    };
    ctx.core.broadcast_tx(TransactionTemplate {
        fee: 0,
        inputs: &[((height - 1) as usize, 0, 0, Witness::new())],
        op_return: Some(mint_message.into_script()),
        op_return_index: Some(0),
        op_return_value: Some(bitcoin_value - fee - dust),
        output_values: &[dust],
        outputs: 1,
        p2tr: false,
        recipient: Some(minter_address),
    });

    ctx.core.mine_blocks(1);

    let mint_block_tx = BlockTx {
        block: Varuint(height + 1),
        tx: Varuint(1),
    };

    start_indexer(Arc::clone(&ctx.indexer)).await;
    ctx.get_and_verify_message_outcome(contract_id).await;
    let mint_outcome = ctx.get_and_verify_message_outcome(mint_block_tx).await;
    assert!(mint_outcome.flaw.is_none(), "{:?}", mint_outcome.flaw);

    let tx = ctx.get_transaction_from_block_tx(mint_block_tx).unwrap();

    let asset_lists = ctx.get_asset_list().await;

    for (k, v) in &asset_lists {
        println!("Mint output: {}: {:?}", k, v);
    }

    let outpoint_str = asset_lists[0].0.clone();
    let out_value = *asset_lists[0].1.list.get(&contract_id.to_string()).unwrap();

    assert!(out_value == oracle_out_value);
    assert!(
        outpoint_str
            == format!(
                "{}:{}",
                "asset_list",
                OutPoint {
                    txid: tx.compute_txid(),
                    vout: 1
                }
                .to_string()
            )
    );

    ctx.drop().await;
}

#[tokio::test]
async fn test_integration_freemint() {
    let mut ctx = TestContext::new().await;

    let message = OpReturnMessage {
        contract_creation: Some(ContractCreation {
            spec: None,
            contract_type: ContractType::Moa(MintOnlyAssetContract {
                ticker: None,
                supply_cap: Some(Varuint(1000)),
                divisibility: 18,
                live_time: 0,
                end_time: None,
                mint_mechanism: MOAMintMechanisms {
                    free_mint: Some(FreeMint {
                        supply_cap: Some(Varuint(1000)),
                        amount_per_mint: Varuint(10),
                    }),
                    preallocated: None,
                    purchase: None,
                },
                commitment: None,
            }),
        }),
        transfer: None,
        contract_call: None,
    };

    let block_tx = ctx.build_and_mine_message(&message).await;
    start_indexer(Arc::clone(&ctx.indexer)).await;
    ctx.verify_last_block(block_tx.block.0).await;
    ctx.get_and_verify_message_outcome(block_tx).await;
    ctx.drop().await;
}

#[tokio::test]
async fn test_integration_mint_freemint() {
    let mut ctx = TestContext::new().await;
    let message = OpReturnMessage {
        contract_creation: Some(ContractCreation {
            spec: None,
            contract_type: ContractType::Moa(MintOnlyAssetContract {
                ticker: None,
                supply_cap: Some(Varuint(1000)),
                divisibility: 18,
                live_time: 0,
                end_time: None,
                mint_mechanism: MOAMintMechanisms {
                    free_mint: Some(FreeMint {
                        supply_cap: Some(Varuint(1000)),
                        amount_per_mint: Varuint(10),
                    }),
                    preallocated: None,
                    purchase: None,
                },
                commitment: None,
            }),
        }),
        transfer: None,
        contract_call: None,
    };

    let block_tx_contract = ctx.build_and_mine_message(&message).await;

    let total_mints = 10;

    for _ in 0..total_mints {
        let message = OpReturnMessage {
            contract_call: Some(ContractCall {
                contract: Some(block_tx_contract.to_tuple()),
                call_type: CallType::Mint(MintBurnOption {
                    pointer: Some(Varuint(1)),
                    oracle_message: None,
                    pointer_to_key: None,
                    assert_values: None,
                    commitment_message: None,
                }),
            }),
            transfer: None,
            contract_creation: None,
        };
        ctx.build_and_mine_message(&message).await;
    }

    start_indexer(Arc::clone(&ctx.indexer)).await;

    let asset_contract_data: Result<AssetContractData, DatabaseError> =
        ctx.indexer.lock().await.database.lock().await.get(
            ASSET_CONTRACT_DATA_PREFIX,
            block_tx_contract.to_string().as_str(),
        );
    let data_free_mint = asset_contract_data.expect("Free mint data should exist");

    let asset_lists = ctx.get_asset_list().await;

    for (k, v) in &asset_lists {
        println!("Mint output: {}: {:?}", k, v);
    }

    assert_eq!(data_free_mint.minted_supply, total_mints * 10);
    assert_eq!(asset_lists.len() as u32, total_mints as u32);

    ctx.drop().await;
}

#[tokio::test]
async fn test_integration_mint_freemint_supply_cap_exceeded() {
    let mut ctx = TestContext::new().await;

    let message = OpReturnMessage {
        contract_creation: Some(ContractCreation {
            spec: None,
            contract_type: ContractType::Moa(MintOnlyAssetContract {
                ticker: None,
                supply_cap: Some(Varuint(50)),
                divisibility: 18,
                live_time: 0,
                end_time: None,
                mint_mechanism: MOAMintMechanisms {
                    free_mint: Some(FreeMint {
                        supply_cap: Some(Varuint(50)),
                        amount_per_mint: Varuint(50),
                    }),
                    preallocated: None,
                    purchase: None,
                },
                commitment: None,
            }),
        }),
        transfer: None,
        contract_call: None,
    };

    let block_tx_contract = ctx.build_and_mine_message(&message).await;

    // first mint
    let message = OpReturnMessage {
        contract_call: Some(ContractCall {
            contract: Some(block_tx_contract.to_tuple()),
            call_type: CallType::Mint(MintBurnOption {
                pointer: Some(Varuint(1)),
                oracle_message: None,
                pointer_to_key: None,
                assert_values: None,
                commitment_message: None,
            }),
        }),
        contract_creation: None,
        transfer: None,
    };
    ctx.build_and_mine_message(&message).await;

    // second mint should be execeeded the supply cap
    // and the total minted should be still 1
    let message = OpReturnMessage {
        contract_call: Some(ContractCall {
            contract: Some(block_tx_contract.to_tuple()),
            call_type: CallType::Mint(MintBurnOption {
                pointer: Some(Varuint(0)),
                oracle_message: None,
                pointer_to_key: None,
                assert_values: None,
                commitment_message: None,
            }),
        }),
        contract_creation: None,
        transfer: None,
    };
    let overflow_block_tx = ctx.build_and_mine_message(&message).await;

    start_indexer(Arc::clone(&ctx.indexer)).await;

    let asset_contract_data: Result<AssetContractData, DatabaseError> =
        ctx.indexer.lock().await.database.lock().await.get(
            ASSET_CONTRACT_DATA_PREFIX,
            block_tx_contract.to_string().as_str(),
        );
    let data_free_mint = asset_contract_data.expect("Free mint data should exist");

    assert_eq!(data_free_mint.minted_supply, 50);

    let outcome = ctx.get_and_verify_message_outcome(overflow_block_tx).await;
    assert_eq!(outcome.flaw.unwrap(), Flaw::SupplyCapExceeded);

    ctx.drop().await;
}

#[tokio::test]
async fn test_integration_mint_freemint_livetime_notreached() {
    let mut ctx = TestContext::new().await;

    let message = OpReturnMessage {
        contract_creation: Some(ContractCreation {
            spec: None,
            contract_type: ContractType::Moa(MintOnlyAssetContract {
                ticker: None,
                supply_cap: Some(Varuint(1000)),
                divisibility: 18,
                live_time: 5,
                end_time: None,
                mint_mechanism: MOAMintMechanisms {
                    free_mint: Some(FreeMint {
                        supply_cap: Some(Varuint(1000)),
                        amount_per_mint: Varuint(50),
                    }),
                    preallocated: None,
                    purchase: None,
                },
                commitment: None,
            }),
        }),
        transfer: None,
        contract_call: None,
    };

    let block_tx_contract = ctx.build_and_mine_message(&message).await;

    // first mint not reach the live time
    let message = OpReturnMessage {
        contract_call: Some(ContractCall {
            contract: Some(block_tx_contract.to_tuple()),
            call_type: CallType::Mint(MintBurnOption {
                pointer: Some(Varuint(1)),
                oracle_message: None,
                pointer_to_key: None,
                assert_values: None,
                commitment_message: None,
            }),
        }),
        transfer: None,
        contract_creation: None,
    };
    let notreached_block_tx = ctx.build_and_mine_message(&message).await;
    println!("Not reached livetime block tx: {:?}", notreached_block_tx);

    let message = OpReturnMessage {
        contract_call: Some(ContractCall {
            contract: Some(block_tx_contract.to_tuple()),
            call_type: CallType::Mint(MintBurnOption {
                pointer: Some(Varuint(1)),
                oracle_message: None,
                pointer_to_key: None,
                assert_values: None,
                commitment_message: None,
            }),
        }),
        transfer: None,
        contract_creation: None,
    };
    ctx.build_and_mine_message(&message).await;

    start_indexer(Arc::clone(&ctx.indexer)).await;

    let asset_contract_data: Result<AssetContractData, DatabaseError> =
        ctx.indexer.lock().await.database.lock().await.get(
            ASSET_CONTRACT_DATA_PREFIX,
            block_tx_contract.to_string().as_str(),
        );
    let data_free_mint = asset_contract_data.expect("Free mint data should exist");

    let outcome = ctx
        .get_and_verify_message_outcome(notreached_block_tx)
        .await;
    assert_eq!(outcome.flaw.unwrap(), Flaw::ContractIsNotLive);

    assert_eq!(data_free_mint.minted_supply, 50);

    ctx.drop().await;
}

// Example: pre-allocation with free mint
// {
// TxType: Contract,
// simpleAsset:{
// 	supplyCap: 1000,
// 	Divisibility: 100,
// 	liveTime: -100,
// },
// Allocation:{
// {100:pk1,pk2, pk3, pk4},
// {300:reservePubKey},
// {200:freeMint}
// vestingSchedule:{
// 		Fractions: [.25, .25, .25, .25],
// 		Blocks: [-10000, -20000, -30000, -40000]
// },
// FreeMint:{
// 		mintCap: 1,
// },
// },
// }

#[tokio::test]
async fn test_integration_mint_preallocated_freemint() {
    let mut ctx = TestContext::new().await;

    let (address_1, pubkey_1) = get_bitcoin_address();
    let (_address_2, pubkey_2) = get_bitcoin_address();
    let (_address_3, pubkey_3) = get_bitcoin_address();
    let (_address_4, pubkey_4) = get_bitcoin_address();
    let (_address_reserve, pubkey_reserve) = get_bitcoin_address();

    println!("pub key {:?}", pubkey_1.to_bytes());

    let mut allocations: HashMap<Varuint<u128>, AllocationType> = HashMap::new();
    allocations.insert(
        Varuint(100),
        AllocationType::VecPubkey(vec![
            pubkey_1.to_bytes(),
            pubkey_2.to_bytes(),
            pubkey_3.to_bytes(),
            pubkey_4.to_bytes(),
        ]),
    );
    allocations.insert(
        Varuint(300),
        AllocationType::VecPubkey(vec![pubkey_reserve.to_bytes()]),
    );

    let vesting_plan = VestingPlan::Scheduled(vec![
        ((Varuint(1), Varuint(4)), -4),
        ((Varuint(1), Varuint(4)), -2),
        ((Varuint(1), Varuint(4)), -3),
        ((Varuint(1), Varuint(4)), -1),
    ]);

    let message = OpReturnMessage {
        contract_creation: Some(ContractCreation {
            spec: None,
            contract_type: ContractType::Moa(MintOnlyAssetContract {
                ticker: None,
                supply_cap: Some(Varuint(1000)),
                divisibility: 18,
                live_time: 0,
                end_time: None,
                mint_mechanism: MOAMintMechanisms {
                    preallocated: Some(Preallocated {
                        // total 400 + 300 = 700
                        allocations,
                        vesting_plan: Some(vesting_plan),
                    }),
                    free_mint: Some(FreeMint {
                        supply_cap: Some(Varuint(300)),
                        amount_per_mint: Varuint(1),
                    }),
                    purchase: None,
                },
                commitment: None,
            }),
        }),
        transfer: None,
        contract_call: None,
    };

    let block_tx_contract = ctx.build_and_mine_message(&message).await;

    let mint_message = OpReturnMessage {
        contract_call: Some(ContractCall {
            contract: Some(block_tx_contract.to_tuple()),
            call_type: CallType::Mint(MintBurnOption {
                pointer: Some(Varuint(1)),
                oracle_message: None,
                pointer_to_key: None,
                assert_values: None,
                commitment_message: None,
            }),
        }),
        transfer: None,
        contract_creation: None,
    };
    // give vestee money and mint
    let height = ctx.core.height();

    ctx.core.broadcast_tx(TransactionTemplate {
        fee: 0,
        inputs: &[((height - 1) as usize, 0, 0, Witness::new())],
        op_return: None,
        op_return_index: None,
        op_return_value: None,
        output_values: &[1000],
        outputs: 1,
        p2tr: false,
        recipient: Some(address_1.clone()),
    });
    ctx.core.mine_blocks(1);

    let mut witness = Witness::new();
    witness.push(pubkey_1.to_bytes());
    ctx.core.broadcast_tx(TransactionTemplate {
        fee: 0,
        inputs: &[((height + 1) as usize, 1, 0, witness)],
        op_return: Some(mint_message.into_script()),
        op_return_index: Some(0),
        op_return_value: Some(0),
        output_values: &[0, 546],
        outputs: 2,
        p2tr: false,
        recipient: Some(address_1),
    });

    ctx.core.mine_blocks(1);

    let total_mints = 10;
    // free mints
    for _ in 0..total_mints {
        ctx.build_and_mine_message(&mint_message).await;
    }

    start_indexer(Arc::clone(&ctx.indexer)).await;

    let asset_contract_data: Result<AssetContractData, DatabaseError> =
        ctx.indexer.lock().await.database.lock().await.get(
            ASSET_CONTRACT_DATA_PREFIX,
            block_tx_contract.to_string().as_str(),
        );
    let data_free_mint = asset_contract_data.expect("Free mint data should exist");

    let asset_lists = ctx.get_asset_list().await;

    for (k, v) in &asset_lists {
        println!("Mint output: {}: {:?}", k, v);
    }

    assert_eq!(data_free_mint.minted_supply, 10 + 50);
    assert_eq!(asset_lists.len() as u32, total_mints as u32 + 1);

    ctx.drop().await;
}

#[tokio::test]
async fn test_integration_mint_freemint_invalidpointer() {
    let mut ctx = TestContext::new().await;

    let message = OpReturnMessage {
        contract_creation: Some(ContractCreation {
            spec: None,
            contract_type: ContractType::Moa(MintOnlyAssetContract {
                ticker: None,
                supply_cap: Some(Varuint(1000)),
                divisibility: 18,
                live_time: 0,
                end_time: None,
                mint_mechanism: MOAMintMechanisms {
                    free_mint: Some(FreeMint {
                        supply_cap: Some(Varuint(1000)),
                        amount_per_mint: Varuint(50),
                    }),
                    preallocated: None,
                    purchase: None,
                },
                commitment: None,
            }),
        }),
        contract_call: None,
        transfer: None,
    };

    let block_tx_contract = ctx.build_and_mine_message(&message).await;

    // set pointer to index 0 (op_return output), it should be error
    let message = OpReturnMessage {
        contract_call: Some(ContractCall {
            contract: Some(block_tx_contract.to_tuple()),
            call_type: CallType::Mint(MintBurnOption {
                pointer: Some(Varuint(0)),
                oracle_message: None,
                pointer_to_key: None,
                assert_values: None,
                commitment_message: None,
            }),
        }),
        transfer: None,
        contract_creation: None,
    };
    let invalid_pointer_block_tx = ctx.build_and_mine_message(&message).await;

    start_indexer(Arc::clone(&ctx.indexer)).await;

    let outcome = ctx
        .get_and_verify_message_outcome(invalid_pointer_block_tx)
        .await;
    assert_eq!(outcome.flaw.unwrap(), Flaw::InvalidPointer);

    ctx.drop().await;
}

#[tokio::test]
async fn test_integration_transfer_normal() {
    let mut ctx = TestContext::new().await;

    let message = OpReturnMessage {
        contract_creation: Some(ContractCreation {
            spec: None,
            contract_type: ContractType::Moa(MintOnlyAssetContract {
                ticker: None,
                supply_cap: Some(Varuint(100_000)),
                divisibility: 18,
                live_time: 0,
                end_time: None,
                mint_mechanism: MOAMintMechanisms {
                    free_mint: Some(FreeMint {
                        supply_cap: Some(Varuint(100_000)),
                        amount_per_mint: Varuint(20_000),
                    }),
                    preallocated: None,
                    purchase: None,
                },
                commitment: None,
            }),
        }),
        transfer: None,
        contract_call: None,
    };
    let block_tx_contract = ctx.build_and_mine_message(&message).await;

    let message = OpReturnMessage {
        contract_call: Some(ContractCall {
            contract: Some(block_tx_contract.to_tuple()),
            call_type: CallType::Mint(MintBurnOption {
                pointer: Some(Varuint(1)),
                oracle_message: None,
                pointer_to_key: None,
                assert_values: None,
                commitment_message: None,
            }),
        }),
        contract_creation: None,
        transfer: None,
    };
    let mint_block_tx = ctx.build_and_mine_message(&message).await;
    let message = OpReturnMessage {
        transfer: Some(Transfer {
            transfers: [
                TxTypeTransfer {
                    asset: block_tx_contract.to_tuple(),
                    output: Varuint(1),
                    amount: Varuint(10_000),
                },
                TxTypeTransfer {
                    asset: block_tx_contract.to_tuple(),
                    output: Varuint(2),
                    amount: Varuint(2_000),
                },
                TxTypeTransfer {
                    asset: block_tx_contract.to_tuple(),
                    output: Varuint(2),
                    amount: Varuint(500),
                },
                TxTypeTransfer {
                    asset: block_tx_contract.to_tuple(),
                    output: Varuint(3),
                    amount: Varuint(8_000),
                },
            ]
            .to_vec(),
        }),
        contract_call: None,
        contract_creation: None,
    };

    // outputs have 4 outputs
    // - index 0: op_return
    // - index 1..3: outputs
    let new_output_txid = ctx.core.broadcast_tx(TransactionTemplate {
        fee: 0,
        inputs: &[
            (mint_block_tx.block.0 as usize, 1, 1, Witness::new()), // UTXO contain assets
            (mint_block_tx.block.0 as usize, 0, 0, Witness::new()),
        ],
        op_return: Some(message.into_script()),
        op_return_index: Some(0),
        op_return_value: Some(0),
        output_values: &[1000, 1000, 1000],
        outputs: 3,
        p2tr: false,
        recipient: None,
    });
    ctx.core.mine_blocks(1);

    start_indexer(Arc::clone(&ctx.indexer)).await;

    let asset_map = ctx.get_asset_map().await;

    let mut total_amount = 0;
    for (_, v) in &asset_map {
        let value = v.list.get(&block_tx_contract.to_string()).unwrap();
        total_amount += value
    }
    // the total amount should be 20,000, same as before splitting
    assert_eq!(total_amount, 20_000);

    ctx.verify_asset_output(
        &asset_map,
        &block_tx_contract,
        &OutPoint {
            txid: new_output_txid,
            vout: 1,
        },
        10_000,
    );

    ctx.verify_asset_output(
        &asset_map,
        &block_tx_contract,
        &OutPoint {
            txid: new_output_txid,
            vout: 2,
        },
        2500,
    );

    // this expected 7500 not 8_000 because the remaining asset or unallocated < amount
    // transferred value picks MIN(remainder, amount)
    ctx.verify_asset_output(
        &asset_map,
        &block_tx_contract,
        &OutPoint {
            txid: new_output_txid,
            vout: 3,
        },
        7500,
    );

    ctx.drop().await;
}

#[tokio::test]
async fn test_integration_transfer_overflow_output() {
    let mut ctx = TestContext::new().await;

    let message = OpReturnMessage {
        contract_creation: Some(ContractCreation {
            spec: None,
            contract_type: ContractType::Moa(MintOnlyAssetContract {
                ticker: None,
                supply_cap: Some(Varuint(100_000)),
                divisibility: 18,
                live_time: 0,
                end_time: None,
                mint_mechanism: MOAMintMechanisms {
                    free_mint: Some(FreeMint {
                        supply_cap: Some(Varuint(100_000)),
                        amount_per_mint: Varuint(20_000),
                    }),
                    preallocated: None,
                    purchase: None,
                },
                commitment: None,
            }),
        }),
        transfer: None,
        contract_call: None,
    };
    let block_tx_contract = ctx.build_and_mine_message(&message).await;

    let message = OpReturnMessage {
        contract_call: Some(ContractCall {
            contract: Some(block_tx_contract.to_tuple()),
            call_type: CallType::Mint(MintBurnOption {
                pointer: Some(Varuint(1)),
                oracle_message: None,
                pointer_to_key: None,
                assert_values: None,
                commitment_message: None,
            }),
        }),
        transfer: None,
        contract_creation: None,
    };
    let mint_block_tx = ctx.build_and_mine_message(&message).await;

    let message = OpReturnMessage {
        transfer: Some(Transfer {
            transfers: [
                TxTypeTransfer {
                    asset: block_tx_contract.to_tuple(),
                    output: Varuint(1),
                    amount: Varuint(10_000),
                },
                TxTypeTransfer {
                    asset: block_tx_contract.to_tuple(),
                    output: Varuint(2),
                    amount: Varuint(2_000),
                },
            ]
            .to_vec(),
        }),
        contract_call: None,
        contract_creation: None,
    };

    // outputs have 2 outputs
    // - index 0: op_return
    // - index 1: output
    let new_output_txid = ctx.core.broadcast_tx(TransactionTemplate {
        fee: 0,
        inputs: &[
            (mint_block_tx.block.0 as usize, 1, 1, Witness::new()), // UTXO contain assets
            (mint_block_tx.block.0 as usize, 0, 0, Witness::new()),
        ],
        op_return: Some(message.into_script()),
        op_return_index: Some(0),
        op_return_value: Some(0),
        output_values: &[1000],
        outputs: 1,
        p2tr: false,
        recipient: None,
    });
    ctx.core.mine_blocks(1);
    let height = ctx.core.height();

    start_indexer(Arc::clone(&ctx.indexer)).await;

    let outcome = ctx
        .get_and_verify_message_outcome(BlockTx {
            block: Varuint(height),
            tx: Varuint(1),
        })
        .await;
    assert_eq!(outcome.flaw.unwrap(), Flaw::OutputOverflow([1].to_vec()));

    let asset_map = ctx.get_asset_map().await;

    let mut total_amount = 0;
    for (_, v) in &asset_map {
        let value = v.list.get(&block_tx_contract.to_string()).unwrap();
        total_amount += value
    }
    // the total amount should be 20,000, same as before splitting
    assert_eq!(total_amount, 20_000);

    // transfer: 10_000
    // remainder asset to the first non_op_return index (this index or output): 10_000
    // total: 20_000
    ctx.verify_asset_output(
        &asset_map,
        &block_tx_contract,
        &OutPoint {
            txid: new_output_txid,
            vout: 1,
        },
        20_000,
    );

    ctx.drop().await;
}

#[tokio::test]
async fn test_integration_transfer_utxo() {
    let mut ctx = TestContext::new().await;

    let message = OpReturnMessage {
        contract_creation: Some(ContractCreation {
            spec: None,
            contract_type: ContractType::Moa(MintOnlyAssetContract {
                ticker: None,
                supply_cap: Some(Varuint(100_000)),
                divisibility: 18,
                live_time: 0,
                end_time: None,
                mint_mechanism: MOAMintMechanisms {
                    free_mint: Some(FreeMint {
                        supply_cap: Some(Varuint(100_000)),
                        amount_per_mint: Varuint(20_000),
                    }),
                    preallocated: None,
                    purchase: None,
                },
                commitment: None,
            }),
        }),
        contract_call: None,
        transfer: None,
    };
    let block_tx_contract = ctx.build_and_mine_message(&message).await;

    let message = OpReturnMessage {
        contract_call: Some(ContractCall {
            contract: Some(block_tx_contract.to_tuple()),
            call_type: CallType::Mint(MintBurnOption {
                pointer: Some(Varuint(1)),
                oracle_message: None,
                pointer_to_key: None,
                assert_values: None,
                commitment_message: None,
            }),
        }),
        contract_creation: None,
        transfer: None,
    };
    let mint_block_tx = ctx.build_and_mine_message(&message).await;

    // outputs have 2 outputs
    // - index 0: output target (default fallback) first non_op_return output
    // - index 1: output
    let new_output_txid = ctx.core.broadcast_tx(TransactionTemplate {
        fee: 0,
        inputs: &[
            (mint_block_tx.block.0 as usize, 1, 1, Witness::new()), // UTXO contain assets
            (mint_block_tx.block.0 as usize, 0, 0, Witness::new()),
        ],
        op_return: None,
        op_return_index: None,
        op_return_value: None,
        output_values: &[1000, 1000],
        outputs: 2,
        p2tr: false,
        recipient: None,
    });
    ctx.core.mine_blocks(1);

    start_indexer(Arc::clone(&ctx.indexer)).await;

    let asset_map = ctx.get_asset_map().await;

    let mut total_amount = 0;
    for (_, v) in &asset_map {
        let value = v.list.get(&block_tx_contract.to_string()).unwrap();
        total_amount += value
    }
    // the total amount should be 20,000, same as before splitting
    assert_eq!(total_amount, 20_000);

    ctx.verify_asset_output(
        &asset_map,
        &block_tx_contract,
        &OutPoint {
            txid: new_output_txid,
            vout: 0,
        },
        20_000,
    );

    ctx.drop().await;
}

#[tokio::test]
async fn test_integration_glittr_asset_mint_purchase() {
    let mut ctx = TestContext::new().await;

    // Create first contract with free mint
    let message = OpReturnMessage {
        contract_creation: Some(ContractCreation {
            spec: None,
            contract_type: ContractType::Moa(MintOnlyAssetContract {
                ticker: None,
                supply_cap: Some(Varuint(1000)),
                divisibility: 18,
                live_time: 0,
                end_time: None,
                mint_mechanism: MOAMintMechanisms {
                    free_mint: Some(FreeMint {
                        supply_cap: Some(Varuint(1000)),
                        amount_per_mint: Varuint(100),
                    }),
                    preallocated: None,
                    purchase: None,
                },
                commitment: None,
            }),
        }),
        transfer: None,
        contract_call: None,
    };

    let first_contract = ctx.build_and_mine_message(&message).await;

    // Mint first contract
    let mint_message = OpReturnMessage {
        contract_call: Some(ContractCall {
            contract: Some(first_contract.to_tuple()),
            call_type: CallType::Mint(MintBurnOption {
                pointer: Some(Varuint(1)),
                oracle_message: None,
                pointer_to_key: None,
                assert_values: None,
                commitment_message: None,
            }),
        }),
        contract_creation: None,
        transfer: None,
    };

    let first_mint_tx = ctx.build_and_mine_message(&mint_message).await;

    // Create second contract that uses first as input asset
    let (treasury_address, treasury_pub_key) = get_bitcoin_address();
    let second_message = OpReturnMessage {
        contract_creation: Some(ContractCreation {
            spec: None,
            contract_type: ContractType::Moa(MintOnlyAssetContract {
                ticker: None,
                supply_cap: Some(Varuint(500)),
                divisibility: 18,
                live_time: 0,
                end_time: None,
                mint_mechanism: MOAMintMechanisms {
                    purchase: Some(PurchaseBurnSwap {
                        input_asset: InputAsset::GlittrAsset(first_contract.to_tuple()),
                        pay_to_key: Some(treasury_pub_key.to_bytes()),
                        ratio: RatioType::Fixed {
                            ratio: (Varuint(2), Varuint(1)),
                        },
                    }),
                    preallocated: None,
                    free_mint: None,
                },
                commitment: None,
            }),
        }),
        transfer: None,
        contract_call: None,
    };

    let second_contract = ctx.build_and_mine_message(&second_message).await;

    // Mint second contract using first contract as input
    let second_mint_message = OpReturnMessage {
        contract_call: Some(ContractCall {
            contract: Some(second_contract.to_tuple()),
            call_type: CallType::Mint(MintBurnOption {
                pointer: Some(Varuint(1)),
                oracle_message: None,
                pointer_to_key: None,
                assert_values: None,
                commitment_message: None,
            }),
        }),
        transfer: Some(Transfer {
            transfers: [TxTypeTransfer {
                asset: first_contract.to_tuple(),
                output: Varuint(1),
                amount: Varuint(100),
            }]
            .to_vec(),
        }),
        contract_creation: None,
    };

    ctx.core.broadcast_tx(TransactionTemplate {
        fee: 0,
        inputs: &[
            (first_mint_tx.block.0 as usize, 1, 1, Witness::new()), // UTXO contain assets
            (first_mint_tx.block.0 as usize, 0, 0, Witness::new()),
        ],
        op_return: Some(second_mint_message.into_script()),
        op_return_index: Some(0),
        op_return_value: Some(0),
        output_values: &[1000, 1000, 1000],
        outputs: 3,
        p2tr: false,
        recipient: Some(treasury_address),
    });

    ctx.core.mine_blocks(1);

    start_indexer(Arc::clone(&ctx.indexer)).await;

    // Verify outcomes
    let first_outcome = ctx.get_and_verify_message_outcome(first_contract).await;
    assert!(first_outcome.flaw.is_none());

    let first_mint_outcome = ctx.get_and_verify_message_outcome(first_mint_tx).await;
    assert!(first_mint_outcome.flaw.is_none());

    let second_outcome = ctx.get_and_verify_message_outcome(second_contract).await;
    assert!(second_outcome.flaw.is_none());

    let asset_lists = ctx.get_asset_list().await;

    for (k, v) in &asset_lists {
        println!("Mint output: {}: {:?}", k, v);
    }

    ctx.drop().await;
}

#[tokio::test]
async fn test_integration_collateralized_mba() {
    let mut ctx = TestContext::new().await;

    let (owner_address, _) = get_bitcoin_address();

    // Create oracle keypair
    let secp = Secp256k1::new();
    let oracle_keypair = Keypair::new(&secp, &mut rand::thread_rng());
    let oracle_xonly = XOnlyPublicKey::from_keypair(&oracle_keypair);

    // Create MOA (collateral token) with free mint
    let collateral_message = OpReturnMessage {
        contract_creation: Some(ContractCreation {
            spec: None,
            contract_type: ContractType::Moa(MintOnlyAssetContract {
                ticker: None,
                supply_cap: Some(Varuint(1_000_000)),
                divisibility: 18,
                live_time: 0,
                end_time: None,
                mint_mechanism: MOAMintMechanisms {
                    free_mint: Some(FreeMint {
                        supply_cap: Some(Varuint(1_000_000)),
                        amount_per_mint: Varuint(100_000),
                    }),
                    preallocated: None,
                    purchase: None,
                },
                commitment: None,
            }),
        }),
        transfer: None,
        contract_call: None,
    };

    let collateral_contract = ctx.build_and_mine_message(&collateral_message).await;

    // Mint collateral tokens
    let mint_collateral_message = OpReturnMessage {
        contract_call: Some(ContractCall {
            contract: Some(collateral_contract.to_tuple()),
            call_type: CallType::Mint(MintBurnOption {
                pointer: Some(Varuint(1)),
                oracle_message: None,
                pointer_to_key: None,
                assert_values: None,
                commitment_message: None,
            }),
        }),
        transfer: None,
        contract_creation: None,
    };

    let collateral_mint_tx = ctx.build_and_mine_message(&mint_collateral_message).await;

    let mba_message = OpReturnMessage {
        contract_creation: Some(ContractCreation {
            spec: None,
            contract_type: ContractType::Mba(MintBurnAssetContract {
                ticker: None,
                supply_cap: Some(Varuint(500_000)),
                divisibility: 18,
                live_time: 0,
                end_time: None,
                mint_mechanism: MBAMintMechanisms {
                    preallocated: None,
                    free_mint: None,
                    purchase: None,
                    collateralized: Some(Collateralized {
                        input_assets: vec![InputAsset::GlittrAsset(collateral_contract.to_tuple())],
                        _mutable_assets: false,
                        mint_structure: MintStructure::Account(AccountType {
                            max_ltv: (Varuint(7), Varuint(10)),
                            ratio: RatioType::Oracle {
                                setting: OracleSetting {
                                    pubkey: oracle_xonly.0.serialize().to_vec(),
                                    block_height_slippage: 5,
                                    asset_id: None,
                                },
                            },
                        }),
                    }),
                },
                burn_mechanism: BurnMechanisms {
                    return_collateral: Some(ReturnCollateral {
                        oracle_setting: Some(OracleSetting {
                            pubkey: oracle_xonly.0.serialize().to_vec(),
                            asset_id: None,
                            block_height_slippage: 5,
                        }),
                        fee: None,
                    }),
                },
                swap_mechanism: SwapMechanisms { fee: None },
                commitment: None,
            }),
        }),
        transfer: None,
        contract_call: None,
    };

    let mba_contract = ctx.build_and_mine_message(&mba_message).await;

    let open_account_message = OpReturnMessage {
        contract_call: Some(ContractCall {
            contract: Some(mba_contract.to_tuple()),
            call_type: CallType::OpenAccount(OpenAccountOption {
                pointer_to_key: Varuint(1),
                share_amount: Varuint(100),
            }),
        }),
        transfer: None,
        contract_creation: None,
    };

    ctx.core.broadcast_tx(TransactionTemplate {
        fee: 0,
        inputs: &[
            (collateral_mint_tx.block.0 as usize, 1, 1, Witness::new()), // UTXO containing collateral
            (collateral_mint_tx.block.0 as usize, 0, 0, Witness::new()),
        ],
        op_return: Some(open_account_message.into_script()),
        op_return_index: Some(0),
        op_return_value: Some(0),
        output_values: &[1000, 1000], // Values for outputs
        outputs: 2,
        p2tr: false,
        recipient: Some(owner_address.clone()),
    });
    ctx.core.mine_blocks(1);

    let account_block_tx = BlockTx {
        block: Varuint(ctx.core.height()),
        tx: Varuint(1),
    };

    // Create oracle message for mint
    let oracle_message = OracleMessage {
        asset_id: None,
        block_height: Varuint(ctx.core.height()),
        input_outpoint: Some(
            OutPoint {
                txid: ctx
                    .core
                    .tx(account_block_tx.block.0 as usize, 1)
                    .compute_txid(),
                vout: 1,
            }
            .into(),
        ),
        min_in_value: None,
        out_value: Some(Varuint(50_000)), // Amount to mint
        ratio: None,
        ltv: Some((Varuint(5), Varuint(10))), // 50% LTV
        outstanding: Some(Varuint(50_000)),
    };

    let secp: Secp256k1<secp256k1::All> = Secp256k1::new();
    let msg = Message::from_digest_slice(
        sha256::Hash::hash(serde_json::to_string(&oracle_message).unwrap().as_bytes())
            .as_byte_array(),
    )
    .unwrap();

    let signature = secp.sign_schnorr(&msg, &oracle_keypair);

    // Mint using oracle message
    let mint_message = OpReturnMessage {
        contract_call: Some(ContractCall {
            contract: Some(mba_contract.to_tuple()),
            call_type: CallType::Mint(MintBurnOption {
                pointer: Some(Varuint(2)),
                oracle_message: Some(OracleMessageSigned {
                    signature: signature.serialize().to_vec(),
                    message: oracle_message.clone(),
                }),
                pointer_to_key: Some(Varuint(1)),
                assert_values: None,
                commitment_message: None,
            }),
        }),
        transfer: None,
        contract_creation: None,
    };

    // Broadcast mint transaction
    ctx.core.broadcast_tx(TransactionTemplate {
        fee: 0,
        inputs: &[
            (account_block_tx.block.0 as usize, 1, 1, Witness::new()), // UTXO containing collateral account
            (account_block_tx.block.0 as usize, 0, 0, Witness::new()),
        ],
        op_return: Some(mint_message.into_script()),
        op_return_index: Some(0),
        op_return_value: Some(0),
        output_values: &[0, 546, 546], // Values for outputs
        outputs: 4,
        p2tr: false,
        recipient: Some(owner_address.clone()),
    });

    ctx.core.mine_blocks(1);

    let mint_block_tx = BlockTx {
        block: Varuint(ctx.core.height()),
        tx: Varuint(1),
    };

    start_indexer(Arc::clone(&ctx.indexer)).await;

    // Verify all outcomes
    let collateral_outcome = ctx
        .get_and_verify_message_outcome(collateral_contract)
        .await;
    assert!(collateral_outcome.flaw.is_none());

    let mba_outcome = ctx.get_and_verify_message_outcome(mba_contract).await;
    assert!(mba_outcome.flaw.is_none());

    let account_outcome = ctx.get_and_verify_message_outcome(account_block_tx).await;
    assert!(account_outcome.flaw.is_none());

    let mint_outcome = ctx.get_and_verify_message_outcome(mint_block_tx).await;
    assert!(mint_outcome.flaw.is_none(), "{:?}", mint_outcome.flaw);

    // Verify minted assets
    let asset_lists = ctx.get_asset_map().await;
    for (k, v) in &asset_lists {
        println!("Asset output: {}: {:?}", k, v);
    }

    // Find and verify the minted asset amount
    let minted_amount = asset_lists
        .values()
        .find_map(|list| list.list.get(&mba_contract.to_string()))
        .expect("Minted asset should exist");

    assert_eq!(*minted_amount, 50_000); // Amount specified in oracle message

    // Verify collateral accounts
    let collateral_accounts = ctx.get_collateralize_accounts().await;
    println!("{:?}", collateral_accounts);
    assert_eq!(collateral_accounts.len(), 1);

    let accounts = collateral_accounts.values().next().unwrap();
    let collateral_account = accounts
        .collateral_accounts
        .get(&mba_contract.to_string())
        .unwrap();
    assert_eq!(collateral_account.share_amount, 100);
    assert_eq!(
        collateral_account.collateral_amounts,
        [((Varuint(3), Varuint(1)), 100000)]
    );
    assert_eq!(collateral_account.ltv, (Varuint(5), Varuint(10))); // LTV from oracle message
    assert_eq!(collateral_account.amount_outstanding, 50_000); // Outstanding amount from oracle message

    // Create oracle message for burn
    let burn_oracle_message = OracleMessage {
        asset_id: None,
        block_height: Varuint(ctx.core.height()),
        input_outpoint: Some(
            OutPoint {
                txid: ctx
                    .core
                    .tx(mint_block_tx.block.0 as usize, 1)
                    .compute_txid(),
                vout: 1,
            }
            .into(),
        ),
        min_in_value: None,
        out_value: Some(Varuint(25_000)), // Amount to burn
        ratio: None,
        ltv: Some((Varuint(3), Varuint(10))), // Updated LTV after partial repayment
        outstanding: Some(Varuint(25_000)),   // Remaining outstanding amount
    };

    let burn_msg = Message::from_digest_slice(
        sha256::Hash::hash(
            serde_json::to_string(&burn_oracle_message)
                .unwrap()
                .as_bytes(),
        )
        .as_byte_array(),
    )
    .unwrap();

    let burn_signature = secp.sign_schnorr(&burn_msg, &oracle_keypair);

    // Create burn message
    let burn_message = OpReturnMessage {
        contract_call: Some(ContractCall {
            contract: Some(mba_contract.to_tuple()),
            call_type: CallType::Burn(MintBurnOption {
                oracle_message: Some(OracleMessageSigned {
                    signature: burn_signature.serialize().to_vec(),
                    message: burn_oracle_message.clone(),
                }),
                pointer_to_key: Some(Varuint(1)),
                pointer: None,
                assert_values: None,
                commitment_message: None,
            }),
        }),
        transfer: None,
        contract_creation: None,
    };

    // Broadcast burn transaction
    ctx.core.broadcast_tx(TransactionTemplate {
        fee: 0,
        inputs: &[
            (mint_block_tx.block.0 as usize, 1, 1, Witness::new()), // UTXO containing collateral account
            (mint_block_tx.block.0 as usize, 1, 2, Witness::new()), // UTXO containing mint
            (mint_block_tx.block.0 as usize, 0, 0, Witness::new()),
        ],
        op_return: Some(burn_message.into_script()),
        op_return_index: Some(0),
        op_return_value: Some(0),
        output_values: &[0, 546], // Values for outputs
        outputs: 2,
        p2tr: false,
        recipient: Some(owner_address.clone()),
    });
    ctx.core.mine_blocks(1);

    let burn_block_tx = BlockTx {
        block: Varuint(ctx.core.height()),
        tx: Varuint(1),
    };

    start_indexer(Arc::clone(&ctx.indexer)).await;

    // Verify burn outcome
    let burn_outcome = ctx.get_and_verify_message_outcome(burn_block_tx).await;
    assert!(burn_outcome.flaw.is_none(), "{:?}", burn_outcome.flaw);

    // Verify remaining assets after burn
    let asset_lists_after_burn = ctx.get_asset_map().await;
    for (k, v) in &asset_lists_after_burn {
        println!("Asset output after burn: {}: {:?}", k, v);
    }

    // Find and verify the remaining asset amount
    let remaining_amount = asset_lists_after_burn
        .values()
        .find_map(|list| list.list.get(&mba_contract.to_string()))
        .expect("Remaining asset should exist");

    assert_eq!(*remaining_amount, 25_000); // Original amount (50,000) - burned amount (25,000)

    // Verify updated collateral account after burn
    let collateral_accounts_after_burn = ctx.get_collateralize_accounts().await;
    assert_eq!(collateral_accounts_after_burn.len(), 1);

    let accounts = collateral_accounts_after_burn.values().next().unwrap();
    let account_after_burn = accounts
        .collateral_accounts
        .get(&mba_contract.to_string())
        .unwrap();
    assert_eq!(account_after_burn.share_amount, 100);
    assert_eq!(
        account_after_burn.collateral_amounts,
        [((Varuint(3), Varuint(1)), 100000)]
    ); // Collateral amount unchanged
    assert_eq!(account_after_burn.ltv, (Varuint(3), Varuint(10))); // Updated LTV from oracle message
    assert_eq!(account_after_burn.amount_outstanding, 25_000); // Updated outstanding amount from oracle message

    // Create final burn message to clear outstanding amount
    let final_burn_oracle_message = OracleMessage {
        asset_id: None,
        block_height: Varuint(ctx.core.height()),
        input_outpoint: Some(
            OutPoint {
                txid: ctx
                    .core
                    .tx(burn_block_tx.block.0 as usize, 1)
                    .compute_txid(),
                vout: 1,
            }
            .into(),
        ),
        min_in_value: None,
        out_value: Some(Varuint(25_000)), // Burn remaining amount
        ratio: None,
        ltv: Some((Varuint(0), Varuint(10))), // Set LTV to 0
        outstanding: Some(Varuint(0)),        // Set outstanding to 0
    };

    let final_burn_msg = Message::from_digest_slice(
        sha256::Hash::hash(
            serde_json::to_string(&final_burn_oracle_message)
                .unwrap()
                .as_bytes(),
        )
        .as_byte_array(),
    )
    .unwrap();

    let final_burn_signature = secp.sign_schnorr(&final_burn_msg, &oracle_keypair);

    // Create final burn message
    let final_burn_message = OpReturnMessage {
        contract_call: Some(ContractCall {
            contract: Some(mba_contract.to_tuple()),
            call_type: CallType::Burn(MintBurnOption {
                oracle_message: Some(OracleMessageSigned {
                    signature: final_burn_signature.serialize().to_vec(),
                    message: final_burn_oracle_message.clone(),
                }),
                pointer_to_key: Some(Varuint(1)),
                pointer: None,
                assert_values: None,
                commitment_message: None,
            }),
        }),
        transfer: None,
        contract_creation: None,
    };

    // Broadcast final burn transaction
    ctx.core.broadcast_tx(TransactionTemplate {
        fee: 0,
        inputs: &[
            (burn_block_tx.block.0 as usize, 1, 1, Witness::new()), // UTXO containing collateral account
            (burn_block_tx.block.0 as usize, 1, 2, Witness::new()), // UTXO containing remaining minted tokens
            (burn_block_tx.block.0 as usize, 0, 0, Witness::new()),
        ],
        op_return: Some(final_burn_message.into_script()),
        op_return_index: Some(0),
        op_return_value: Some(0),
        output_values: &[0, 546], // Values for outputs
        outputs: 2,
        p2tr: false,
        recipient: Some(owner_address.clone()),
    });
    ctx.core.mine_blocks(1);

    let final_burn_block_tx = BlockTx {
        block: Varuint(ctx.core.height()),
        tx: Varuint(1),
    };

    // Create close account message
    let close_account_message = OpReturnMessage {
        contract_call: Some(ContractCall {
            contract: Some(mba_contract.to_tuple()),
            call_type: CallType::CloseAccount(CloseAccountOption {
                pointer: Varuint(1), // Output index for returned collateral
            }),
        }),
        transfer: None,
        contract_creation: None,
    };

    // Broadcast close account transaction
    ctx.core.broadcast_tx(TransactionTemplate {
        fee: 0,
        inputs: &[
            (final_burn_block_tx.block.0 as usize, 1, 1, Witness::new()), // UTXO containing collateral account
            (final_burn_block_tx.block.0 as usize, 0, 0, Witness::new()),
        ],
        op_return: Some(close_account_message.into_script()),
        op_return_index: Some(0),
        op_return_value: Some(0),
        output_values: &[0, 546], // Values for outputs
        outputs: 2,
        p2tr: false,
        recipient: Some(owner_address.clone()),
    });
    ctx.core.mine_blocks(1);

    let close_account_block_tx = BlockTx {
        block: Varuint(ctx.core.height()),
        tx: Varuint(1),
    };

    start_indexer(Arc::clone(&ctx.indexer)).await;

    // Verify final burn outcome
    let final_burn_outcome = ctx
        .get_and_verify_message_outcome(final_burn_block_tx)
        .await;
    assert!(
        final_burn_outcome.flaw.is_none(),
        "{:?}",
        final_burn_outcome.flaw
    );

    // Verify close account outcome
    let close_account_outcome = ctx
        .get_and_verify_message_outcome(close_account_block_tx)
        .await;
    assert!(
        close_account_outcome.flaw.is_none(),
        "{:?}",
        close_account_outcome.flaw
    );

    // Verify all minted tokens are burned
    let final_asset_lists = ctx.get_asset_map().await;
    let remaining_minted = final_asset_lists
        .values()
        .find_map(|list| list.list.get(&mba_contract.to_string()))
        .unwrap_or(&0);
    assert_eq!(*remaining_minted, 0);

    // Verify collateral account is deleted
    let final_collateral_accounts = ctx.get_collateralize_accounts().await;
    assert_eq!(final_collateral_accounts.len(), 0);

    // Verify collateral tokens are returned
    let returned_collateral = final_asset_lists
        .values()
        .find_map(|list| list.list.get(&collateral_contract.to_string()))
        .expect("Returned collateral should exist");
    assert_eq!(*returned_collateral, 100_000); // Original collateral amount

    ctx.drop().await;
}

#[tokio::test]
async fn test_integration_proportional_mba_lp() {
    let mut ctx = TestContext::new().await;
    let (owner_address, _) = get_bitcoin_address();

    // Create two MOA tokens to be used in the liquidity pool
    let token1_message = OpReturnMessage {
        contract_creation: Some(ContractCreation {
            spec: None,
            contract_type: ContractType::Moa(MintOnlyAssetContract {
                ticker: None,
                supply_cap: Some(Varuint(1_000_000)),
                divisibility: 18,
                live_time: 0,
                end_time: None,
                mint_mechanism: MOAMintMechanisms {
                    free_mint: Some(FreeMint {
                        supply_cap: Some(Varuint(1_000_000)),
                        amount_per_mint: Varuint(100_000),
                    }),
                    preallocated: None,
                    purchase: None,
                },
                commitment: None,
            }),
        }),
        transfer: None,
        contract_call: None,
    };

    let token2_message = OpReturnMessage {
        contract_creation: Some(ContractCreation {
            spec: None,
            contract_type: ContractType::Moa(MintOnlyAssetContract {
                ticker: None,
                supply_cap: Some(Varuint(1_000_000)),
                divisibility: 18,
                live_time: 0,
                end_time: None,
                mint_mechanism: MOAMintMechanisms {
                    free_mint: Some(FreeMint {
                        supply_cap: Some(Varuint(1_000_000)),
                        amount_per_mint: Varuint(50_000),
                    }),
                    preallocated: None,
                    purchase: None,
                },
                commitment: None,
            }),
        }),
        transfer: None,
        contract_call: None,
    };

    let token1_contract = ctx.build_and_mine_message(&token1_message).await;
    let token2_contract = ctx.build_and_mine_message(&token2_message).await;

    // Mint both tokens
    let mint_token1_message = OpReturnMessage {
        contract_call: Some(ContractCall {
            contract: Some(token1_contract.to_tuple()),
            call_type: CallType::Mint(MintBurnOption {
                pointer: Some(Varuint(1)),
                oracle_message: None,
                pointer_to_key: None,
                assert_values: None,
                commitment_message: None,
            }),
        }),
        transfer: None,
        contract_creation: None,
    };

    let mint_token2_message = OpReturnMessage {
        contract_call: Some(ContractCall {
            contract: Some(token2_contract.to_tuple()),
            call_type: CallType::Mint(MintBurnOption {
                pointer: Some(Varuint(1)),
                oracle_message: None,
                pointer_to_key: None,
                assert_values: None,
                commitment_message: None,
            }),
        }),
        transfer: None,
        contract_creation: None,
    };

    let token1_mint_tx = ctx.build_and_mine_message(&mint_token1_message).await;
    let token2_mint_tx = ctx.build_and_mine_message(&mint_token2_message).await;

    // Create LP token contract
    let lp_message = OpReturnMessage {
        contract_creation: Some(ContractCreation {
            spec: None,
            contract_type: ContractType::Mba(MintBurnAssetContract {
                ticker: None,
                supply_cap: None, // No supply cap for LP tokens
                divisibility: 18,
                live_time: 0,
                end_time: None,
                mint_mechanism: MBAMintMechanisms {
                    preallocated: None,
                    free_mint: None,
                    purchase: None,
                    collateralized: Some(Collateralized {
                        input_assets: vec![
                            InputAsset::GlittrAsset(token1_contract.to_tuple()),
                            InputAsset::GlittrAsset(token2_contract.to_tuple()),
                        ],
                        _mutable_assets: false,
                        mint_structure: MintStructure::Proportional(ProportionalType {
                            ratio_model: RatioModel::ConstantProduct,
                            inital_mint_pointer_to_key: None,
                        }),
                    }),
                },
                burn_mechanism: BurnMechanisms {
                    return_collateral: Some(ReturnCollateral {
                        fee: None,
                        oracle_setting: None,
                    }),
                },
                swap_mechanism: SwapMechanisms { fee: None },
                commitment: None,
            }),
        }),
        transfer: None,
        contract_call: None,
    };

    let lp_contract = ctx.build_and_mine_message(&lp_message).await;

    // Provide liquidity and mint LP tokens
    let mint_lp_message = OpReturnMessage {
        contract_call: Some(ContractCall {
            contract: Some(lp_contract.to_tuple()),
            call_type: CallType::Mint(MintBurnOption {
                pointer: Some(Varuint(1)),
                oracle_message: None,
                pointer_to_key: None,
                assert_values: None,
                commitment_message: None,
            }),
        }),
        transfer: None,
        contract_creation: None,
    };

    // Broadcast open account transaction
    ctx.core.broadcast_tx(TransactionTemplate {
        fee: 0,
        inputs: &[
            (token1_mint_tx.block.0 as usize, 1, 1, Witness::new()),
            (token2_mint_tx.block.0 as usize, 1, 1, Witness::new()),
            (token2_mint_tx.block.0 as usize, 0, 0, Witness::new()),
        ],
        op_return: Some(mint_lp_message.into_script()),
        op_return_index: Some(0),
        op_return_value: Some(0),
        output_values: &[1000, 1000],
        outputs: 2,
        p2tr: false,
        recipient: Some(owner_address.clone()),
    });
    ctx.core.mine_blocks(1);

    let mint_lp_block_tx = BlockTx {
        block: Varuint(ctx.core.height()),
        tx: Varuint(1),
    };

    start_indexer(Arc::clone(&ctx.indexer)).await;

    // Verify initial setup
    let mint_lp_outcome = ctx.get_and_verify_message_outcome(mint_lp_block_tx).await;
    assert!(mint_lp_outcome.flaw.is_none(), "{:?}", mint_lp_outcome.flaw);

    let asset_lists = ctx.get_asset_map().await;

    let lp_minted_amount = asset_lists
        .values()
        .find_map(|list| list.list.get(&lp_contract.to_string()))
        .expect("Minted asset should exist");

    // Minted LP: https://github.com/Uniswap/v2-core/blob/master/contracts/UniswapV2Pair.sol#L120-L123
    assert_eq!(*lp_minted_amount, 70710);

    // Test swap functionality

    let token1_mint_tx = ctx.build_and_mine_message(&mint_token1_message).await;

    let rebase_token1_message = OpReturnMessage {
        transfer: Some(Transfer {
            transfers: vec![TxTypeTransfer {
                asset: token1_contract.to_tuple(),
                output: Varuint(2),
                amount: Varuint(100),
            }],
        }),
        contract_creation: None,
        contract_call: None,
    };

    ctx.core.broadcast_tx(TransactionTemplate {
        fee: 0,
        inputs: &[
            (token1_mint_tx.block.0 as usize, 1, 1, Witness::new()),
            (token1_mint_tx.block.0 as usize, 0, 0, Witness::new()),
        ],
        op_return: Some(rebase_token1_message.into_script()),
        op_return_index: Some(0),
        op_return_value: Some(0),
        output_values: &[1000, 1000, 1000],
        outputs: 3,
        p2tr: false,
        recipient: Some(owner_address.clone()),
    });
    ctx.core.mine_blocks(1);

    let rebase_block_tx = BlockTx {
        block: Varuint(ctx.core.height()),
        tx: Varuint(1),
    };

    start_indexer(Arc::clone(&ctx.indexer)).await;

    let swap_message = OpReturnMessage {
        contract_call: Some(ContractCall {
            contract: Some(lp_contract.to_tuple()),
            call_type: CallType::Swap(SwapOption {
                pointer: Varuint(1),
                assert_values: Some(AssertValues {
                    input_values: Some(vec![Varuint(100)]),
                    total_collateralized: None,
                    min_out_value: Some(Varuint(49)),
                }),
            }),
        }),
        transfer: None,
        contract_creation: None,
    };

    // Broadcast swap transaction
    ctx.core.broadcast_tx(TransactionTemplate {
        fee: 0,
        inputs: &[
            (rebase_block_tx.block.0 as usize, 1, 2, Witness::new()),
            (rebase_block_tx.block.0 as usize, 0, 0, Witness::new()),
        ],
        op_return: Some(swap_message.into_script()),
        op_return_index: Some(0),
        op_return_value: Some(0),
        output_values: &[1000, 1000],
        outputs: 2,
        p2tr: false,
        recipient: Some(owner_address.clone()),
    });
    ctx.core.mine_blocks(1);

    let swap_block_tx = BlockTx {
        block: Varuint(ctx.core.height()),
        tx: Varuint(1),
    };

    start_indexer(Arc::clone(&ctx.indexer)).await;

    // Verify swap outcome
    let swap_outcome = ctx.get_and_verify_message_outcome(swap_block_tx).await;
    assert!(swap_outcome.flaw.is_none(), "{:?}", swap_outcome.flaw);

    let asset_lists = ctx.get_asset_map().await;
    let token_2_swapped = asset_lists
        .values()
        .find_map(|list| list.list.get(&token2_contract.to_string()))
        .expect("Minted asset should exist");

    // token_1_input = 100
    // token_1_total = 100_000
    // token_2_total = 50_000
    // k_before == k_after
    // token_1_total * token_2_total = (token_1_total + token_1_input) * (token_2_total - token_2_out)
    // token_2_out = token_2_total - (token_1_total * token_2_total) / (token_1_total + token_1_input )
    // token_2_out = 50_000 - (100_000 * 50_000) / (100_100)
    // token_2_out = 49
    assert_eq!(*token_2_swapped, 49);

    // Burn LP
    let burn_lp_message = OpReturnMessage {
        contract_call: Some(ContractCall {
            contract: Some(lp_contract.to_tuple()),
            call_type: CallType::Burn(MintBurnOption {
                pointer: Some(Varuint(1)),
                oracle_message: None,
                pointer_to_key: None,
                assert_values: None,
                commitment_message: None,
            }),
        }),
        transfer: None,
        contract_creation: None,
    };

    // Broadcast burn transaction
    ctx.core.broadcast_tx(TransactionTemplate {
        fee: 0,
        inputs: &[
            (mint_lp_block_tx.block.0 as usize, 1, 1, Witness::new()),
            (mint_lp_block_tx.block.0 as usize, 0, 0, Witness::new()),
        ],
        op_return: Some(burn_lp_message.into_script()),
        op_return_index: Some(0),
        op_return_value: Some(0),
        output_values: &[1000, 1000],
        outputs: 2,
        p2tr: false,
        recipient: Some(owner_address.clone()),
    });
    ctx.core.mine_blocks(1);

    let burn_block_tx = BlockTx {
        block: Varuint(ctx.core.height()),
        tx: Varuint(1),
    };

    start_indexer(Arc::clone(&ctx.indexer)).await;

    // Verify burn outcome
    let burn_outcome = ctx.get_and_verify_message_outcome(burn_block_tx).await;
    assert!(burn_outcome.flaw.is_none(), "{:?}", burn_outcome.flaw);

    // Verify final state
    let final_collateral_accounts = ctx.get_collateralize_accounts().await;
    assert_eq!(final_collateral_accounts.len(), 0);

    // Verify returned assets
    let final_assets = ctx.get_asset_map().await;
    for (k, v) in &final_assets {
        println!("Final assets: {}: {:?}", k, v);
    }

    ctx.drop().await;
}

#[tokio::test]
async fn test_integration_spec() {
    let mut ctx = TestContext::new().await;
    let message = OpReturnMessage {
        contract_creation: Some(ContractCreation {
            contract_type: ContractType::Spec(SpecContract {
                spec: SpecContractType::MintOnlyAsset(MintOnlyAssetSpec {
                    input_asset: Some(InputAsset::Rune),
                    peg_in_type: Some(MintOnlyAssetSpecPegInType::Burn),
                }),
                block_tx: None,
                pointer: None,
            }),
            spec: None,
        }),
        transfer: None,
        contract_call: None,
    };

    let block_tx_contract = ctx.build_and_mine_message(&message).await;

    start_indexer(Arc::clone(&ctx.indexer)).await;

    ctx.verify_last_block(block_tx_contract.block.0).await;
    let message = ctx.get_and_verify_message_outcome(block_tx_contract).await;
    assert_eq!(message.flaw, None);

    ctx.drop().await;
}

#[tokio::test]
async fn test_integration_spec_update() {
    let mut ctx = TestContext::new().await;
    let message = OpReturnMessage {
        contract_creation: Some(ContractCreation {
            contract_type: ContractType::Spec(SpecContract {
                spec: SpecContractType::MintBurnAsset(MintBurnAssetSpec {
                    collateralized: Some(MintBurnAssetCollateralizedSpec {
                        _mutable_assets: true,
                        input_assets: vec![InputAsset::Rune].into(),
                        mint_structure: Some(MintStructure::Ratio(RatioType::Fixed {
                            ratio: (Varuint(10), Varuint(10)),
                        })),
                    }),
                }),
                block_tx: None,
                pointer: Some(Varuint(1)),
            }),
            spec: None,
        }),
        transfer: None,
        contract_call: None,
    };

    let block_tx_contract = ctx.build_and_mine_message(&message).await;

    let message = OpReturnMessage {
        contract_creation: Some(ContractCreation {
            contract_type: ContractType::Spec(SpecContract {
                spec: SpecContractType::MintBurnAsset(MintBurnAssetSpec {
                    collateralized: Some(MintBurnAssetCollateralizedSpec {
                        _mutable_assets: true,
                        input_assets: vec![
                            InputAsset::Rune,
                            InputAsset::RawBtc,
                            InputAsset::Ordinal,
                        ]
                        .into(),
                        mint_structure: None,
                    }),
                }),
                block_tx: Some(block_tx_contract.to_tuple()),
                pointer: Some(Varuint(1)),
            }),
            spec: None,
        }),
        transfer: None,
        contract_call: None,
    };

    ctx.core.broadcast_tx(TransactionTemplate {
        fee: 0,
        inputs: &[
            (block_tx_contract.block.0 as usize, 1, 1, Witness::new()), // spec owner
            (block_tx_contract.block.0 as usize, 0, 0, Witness::new()),
        ],
        op_return: Some(message.into_script()),
        op_return_index: Some(0),
        op_return_value: Some(0),
        output_values: &[1000, 1000, 1000],
        outputs: 3,
        p2tr: false,
        recipient: None,
    });
    ctx.core.mine_blocks(1);
    let block_tx_first_update = BlockTx {
        block: Varuint(ctx.core.height()),
        tx: Varuint(1),
    };

    let message = OpReturnMessage {
        contract_creation: Some(ContractCreation {
            contract_type: ContractType::Spec(SpecContract {
                spec: SpecContractType::MintBurnAsset(MintBurnAssetSpec {
                    collateralized: Some(MintBurnAssetCollateralizedSpec {
                        _mutable_assets: true,
                        input_assets: vec![InputAsset::Rune, InputAsset::RawBtc].into(),
                        mint_structure: None,
                    }),
                }),
                block_tx: Some(block_tx_contract.to_tuple()),
                pointer: Some(Varuint(1)),
            }),
            spec: None,
        }),
        transfer: None,
        contract_call: None,
    };

    ctx.core.broadcast_tx(TransactionTemplate {
        fee: 0,
        inputs: &[
            (block_tx_first_update.block.0 as usize, 1, 1, Witness::new()), // spec owner
            (block_tx_first_update.block.0 as usize, 0, 0, Witness::new()),
        ],
        op_return: Some(message.into_script()),
        op_return_index: Some(0),
        op_return_value: Some(0),
        output_values: &[1000, 1000, 1000],
        outputs: 3,
        p2tr: false,
        recipient: None,
    });
    ctx.core.mine_blocks(1);
    let block_tx_second_update = BlockTx {
        block: Varuint(ctx.core.height()),
        tx: Varuint(1),
    };

    start_indexer(Arc::clone(&ctx.indexer)).await;
    let message = ctx
        .get_and_verify_message_outcome(block_tx_first_update)
        .await;
    assert_eq!(message.flaw, None);

    let message = ctx
        .get_and_verify_message_outcome(block_tx_second_update)
        .await;
    assert_eq!(message.flaw, None);

    let message = ctx.get_and_verify_message_outcome(block_tx_contract).await;
    assert_eq!(message.flaw, None);

    if let ContractType::Spec(spec_contract) = message
        .message
        .unwrap()
        .contract_creation
        .unwrap()
        .contract_type
    {
        if let SpecContractType::MintBurnAsset(mba_spec) = spec_contract.spec {
            let prev_input_assets = mba_spec.collateralized.unwrap().input_assets.unwrap();
            assert_eq!(prev_input_assets.len(), 2);
            itertools::assert_equal(
                prev_input_assets.iter(),
                vec![InputAsset::Rune, InputAsset::RawBtc].iter(),
            );
        } else {
            panic!("Invalid spec contract type")
        }
    } else {
        panic!("Invalid contract type");
    };

    ctx.drop().await;
}

#[tokio::test]
async fn test_integration_spec_update_not_allowed() {
    let mut ctx = TestContext::new().await;
    let message = OpReturnMessage {
        contract_creation: Some(ContractCreation {
            contract_type: ContractType::Spec(SpecContract {
                spec: SpecContractType::MintBurnAsset(MintBurnAssetSpec {
                    collateralized: Some(MintBurnAssetCollateralizedSpec {
                        _mutable_assets: true,
                        input_assets: vec![InputAsset::Rune].into(),
                        mint_structure: Some(MintStructure::Ratio(RatioType::Fixed {
                            ratio: (Varuint(10), Varuint(10)),
                        })),
                    }),
                }),
                block_tx: None,
                pointer: Some(Varuint(1)),
            }),
            spec: None,
        }),
        transfer: None,
        contract_call: None,
    };

    let block_tx_contract = ctx.build_and_mine_message(&message).await;

    let message = OpReturnMessage {
        contract_creation: Some(ContractCreation {
            contract_type: ContractType::Spec(SpecContract {
                spec: SpecContractType::MintBurnAsset(MintBurnAssetSpec {
                    collateralized: Some(MintBurnAssetCollateralizedSpec {
                        _mutable_assets: true,
                        input_assets: vec![
                            InputAsset::Rune,
                            InputAsset::RawBtc,
                            InputAsset::Ordinal,
                        ]
                        .into(),
                        mint_structure: None,
                    }),
                }),
                block_tx: Some(block_tx_contract.to_tuple()),
                pointer: Some(Varuint(1)),
            }),
            spec: None,
        }),
        transfer: None,
        contract_call: None,
    };

    // the tx would be fail and has a flaw because the UTXO isn't the owner of the spec.
    let block_tx_update = ctx.build_and_mine_message(&message).await;

    start_indexer(Arc::clone(&ctx.indexer)).await;

    let message = ctx.get_and_verify_message_outcome(block_tx_update).await;
    assert_eq!(message.flaw, Some(Flaw::SpecUpdateNotAllowed));

    ctx.drop().await;
}

#[tokio::test]
async fn test_integration_spec_moa_valid_contract_creation() {
    let (_, address_pubkey) = get_bitcoin_address();
    let mut ctx = TestContext::new().await;
    let message = OpReturnMessage {
        contract_creation: Some(ContractCreation {
            contract_type: ContractType::Spec(SpecContract {
                spec: SpecContractType::MintOnlyAsset(MintOnlyAssetSpec {
                    input_asset: Some(InputAsset::Rune),
                    peg_in_type: Some(MintOnlyAssetSpecPegInType::Pubkey(
                        address_pubkey.to_bytes(),
                    )),
                }),
                block_tx: None,
                pointer: None,
            }),
            spec: None,
        }),
        transfer: None,
        contract_call: None,
    };

    let block_tx_spec = ctx.build_and_mine_message(&message).await;

    let message = OpReturnMessage {
        contract_creation: Some(ContractCreation {
            contract_type: ContractType::Moa(MintOnlyAssetContract {
                ticker: None,
                supply_cap: Some(Varuint(1000)),
                divisibility: 18,
                live_time: 0,
                end_time: None,
                mint_mechanism: MOAMintMechanisms {
                    purchase: Some(PurchaseBurnSwap {
                        input_asset: InputAsset::Rune,
                        pay_to_key: Some(address_pubkey.to_bytes()),
                        ratio: RatioType::Fixed {
                            ratio: (Varuint(1), Varuint(1)),
                        },
                    }),
                    preallocated: None,
                    free_mint: None,
                },
                commitment: None,
            }),
            // use the spec
            spec: Some(block_tx_spec.to_tuple()),
        }),
        transfer: None,
        contract_call: None,
    };

    let block_tx_contract = ctx.build_and_mine_message(&message).await;

    start_indexer(Arc::clone(&ctx.indexer)).await;

    let message = ctx.get_and_verify_message_outcome(block_tx_contract).await;
    assert_eq!(message.flaw, None);

    ctx.drop().await;
}

#[tokio::test]
async fn test_integration_spec_moa_input_asset_invalid() {
    let mut ctx = TestContext::new().await;
    let message = OpReturnMessage {
        contract_creation: Some(ContractCreation {
            contract_type: ContractType::Spec(SpecContract {
                spec: SpecContractType::MintOnlyAsset(MintOnlyAssetSpec {
                    input_asset: Some(InputAsset::Rune),
                    peg_in_type: Some(MintOnlyAssetSpecPegInType::Burn),
                }),
                block_tx: None,
                pointer: None,
            }),
            spec: None,
        }),
        transfer: None,
        contract_call: None,
    };

    let block_tx_spec = ctx.build_and_mine_message(&message).await;

    let message = OpReturnMessage {
        contract_creation: Some(ContractCreation {
            contract_type: ContractType::Moa(MintOnlyAssetContract {
                ticker: None,
                supply_cap: Some(Varuint(1000)),
                divisibility: 18,
                live_time: 0,
                end_time: None,
                mint_mechanism: MOAMintMechanisms {
                    purchase: Some(PurchaseBurnSwap {
                        input_asset: InputAsset::RawBtc,
                        pay_to_key: None,
                        ratio: RatioType::Fixed {
                            ratio: (Varuint(1), Varuint(1)),
                        },
                    }),
                    preallocated: None,
                    free_mint: None,
                },
                commitment: None,
            }),
            // use the spec
            spec: Some(block_tx_spec.to_tuple()),
        }),
        transfer: None,
        contract_call: None,
    };

    let block_tx_contract = ctx.build_and_mine_message(&message).await;

    start_indexer(Arc::clone(&ctx.indexer)).await;

    let message = ctx.get_and_verify_message_outcome(block_tx_contract).await;
    assert_eq!(message.flaw, Some(Flaw::SpecCriteriaInvalid));

    ctx.drop().await;
}

#[tokio::test]
async fn test_integration_spec_moa_peg_in_type_invalid() {
    let (_, address_pubkey) = get_bitcoin_address();

    let mut ctx = TestContext::new().await;
    let message = OpReturnMessage {
        contract_creation: Some(ContractCreation {
            contract_type: ContractType::Spec(SpecContract {
                spec: SpecContractType::MintOnlyAsset(MintOnlyAssetSpec {
                    input_asset: Some(InputAsset::Rune),
                    peg_in_type: Some(MintOnlyAssetSpecPegInType::Pubkey(
                        address_pubkey.to_bytes(),
                    )),
                }),
                block_tx: None,
                pointer: None,
            }),
            spec: None,
        }),
        transfer: None,
        contract_call: None,
    };

    let block_tx_spec = ctx.build_and_mine_message(&message).await;

    let message = OpReturnMessage {
        contract_creation: Some(ContractCreation {
            contract_type: ContractType::Moa(MintOnlyAssetContract {
                ticker: None,
                supply_cap: Some(Varuint(1000)),
                divisibility: 18,
                live_time: 0,
                end_time: None,
                mint_mechanism: MOAMintMechanisms {
                    purchase: Some(PurchaseBurnSwap {
                        input_asset: InputAsset::Rune,
                        pay_to_key: None,
                        ratio: RatioType::Fixed {
                            ratio: (Varuint(1), Varuint(1)),
                        },
                    }),
                    preallocated: None,
                    free_mint: None,
                },
                commitment: None,
            }),
            // use the spec
            spec: Some(block_tx_spec.to_tuple()),
        }),
        transfer: None,
        contract_call: None,
    };

    let block_tx_contract = ctx.build_and_mine_message(&message).await;

    start_indexer(Arc::clone(&ctx.indexer)).await;

    let message = ctx.get_and_verify_message_outcome(block_tx_contract).await;
    assert_eq!(message.flaw, Some(Flaw::SpecCriteriaInvalid));

    ctx.drop().await;
}

#[tokio::test]
async fn test_integration_glittr_airdrop() {
    let mut ctx = TestContext::new().await;
    let (user_address, _) = get_bitcoin_address();

    // Create admin keypair for encryption/decryption
    let secp: Secp256k1<secp256k1::All> = Secp256k1::new();
    let admin_secret_key = bitcoin::secp256k1::SecretKey::new(&mut secp256k1::rand::thread_rng());

    // Create the corresponding public key
    let admin_public_key = bitcoin::secp256k1::PublicKey::from_secret_key(&secp, &admin_secret_key);

    // 1. Admin creates first MOA with commitment
    let first_moa_message = OpReturnMessage {
        contract_creation: Some(ContractCreation {
            spec: None,
            contract_type: ContractType::Moa(MintOnlyAssetContract {
                ticker: None,
                supply_cap: None, // Unlimited supply
                divisibility: 18,
                live_time: 0,
                end_time: None,
                mint_mechanism: MOAMintMechanisms {
                    free_mint: Some(FreeMint {
                        supply_cap: None,
                        amount_per_mint: Varuint(1),
                    }),
                    preallocated: None,
                    purchase: None,
                },
                commitment: Some(Commitment {
                    public_key: admin_public_key.serialize().to_vec(),
                    args: ArgsCommitment {
                        fixed_string: AZBase26::from_str("GLITTRAIRDROP").unwrap(),
                        string: "username".to_string(),
                    },
                }),
            }),
        }),
        transfer: None,
        contract_call: None,
    };

    let first_moa_contract = ctx.build_and_mine_message(&first_moa_message).await;

    // 2. User mints first MOA with commitment
    let username = "alice123";
    let commitment_string = format!("GLITTRAIRDROP:{}", username);

    // Encrypt commitment using admin's public key
    let encrypted_commitment = encrypt_message(&admin_public_key, &commitment_string).unwrap();

    let mint_first_moa_message = OpReturnMessage {
        contract_call: Some(ContractCall {
            contract: Some(first_moa_contract.to_tuple()),
            call_type: CallType::Mint(MintBurnOption {
                pointer: Some(Varuint(1)),
                oracle_message: None,
                pointer_to_key: None,
                assert_values: None,
                commitment_message: Some(CommitmentMessage {
                    public_key: admin_public_key.serialize().to_vec(),
                    args: encrypted_commitment,
                }),
            }),
        }),
        transfer: None,
        contract_creation: None,
    };

    let height = ctx.core.height();

    let txid = ctx.core.broadcast_tx(TransactionTemplate {
        fee: 0,
        inputs: &[((height - 1) as usize, 0, 0, Witness::new())],
        op_return: Some(mint_first_moa_message.into_script()),
        op_return_index: Some(0),
        op_return_value: Some(0),
        output_values: &[0, 1000],
        outputs: 2,
        p2tr: false,
        recipient: None,
    });

    ctx.core.mine_blocks(1);

    let first_mint_tx = BlockTx {
        block: Varuint(height + 1),
        tx: Varuint(1),
    };

    // 3. Admin creates bloom filter with user's txid:vout
    let mut filter = GrowableBloom::new(0.05, 1000);
    let key = format!("{}:{}", txid, 1); // Using tx:vout as key
    filter.insert(key.clone());
    println!("contains {} {} ", filter.contains(key.clone()), key);
    let compressed_filter = bloom_filter_to_compressed_vec(filter);

    let mut allocations = HashMap::new();

    allocations.insert(
        Varuint(100),
        AllocationType::BloomFilter {
            filter: compressed_filter,
            arg: BloomFilterArgType::TxId,
        },
    );

    // 4. Admin creates second MOA with preallocated using bloom filter
    let second_moa_message = OpReturnMessage {
        contract_creation: Some(ContractCreation {
            spec: None,
            contract_type: ContractType::Moa(MintOnlyAssetContract {
                ticker: None,
                supply_cap: Some(Varuint(100)),
                divisibility: 18,
                live_time: 0,
                end_time: None,
                mint_mechanism: MOAMintMechanisms {
                    preallocated: Some(Preallocated {
                        allocations,
                        vesting_plan: None,
                    }),
                    free_mint: None,
                    purchase: None,
                },
                commitment: None,
            }),
        }),
        transfer: None,
        contract_call: None,
    };

    let second_moa_contract = ctx.build_and_mine_message(&second_moa_message).await;

    // 5. User mints second MOA using first MOA as proof
    let mint_second_moa_message = OpReturnMessage {
        contract_call: Some(ContractCall {
            contract: Some(second_moa_contract.to_tuple()),
            call_type: CallType::Mint(MintBurnOption {
                pointer: Some(Varuint(1)),
                oracle_message: None,
                pointer_to_key: None,
                assert_values: None,
                commitment_message: None,
            }),
        }),
        transfer: None,
        contract_creation: None,
    };

    ctx.core.broadcast_tx(TransactionTemplate {
        fee: 0,
        inputs: &[
            (first_mint_tx.block.0 as usize, 1, 1, Witness::new()), // UTXO containing first MOA
            (first_mint_tx.block.0 as usize, 0, 0, Witness::new()),
        ],
        op_return: Some(mint_second_moa_message.into_script()),
        op_return_index: Some(0),
        op_return_value: Some(0),
        output_values: &[1000, 1000],
        outputs: 2,
        p2tr: false,
        recipient: Some(user_address),
    });
    ctx.core.mine_blocks(1);

    let second_mint_tx = BlockTx {
        block: Varuint(ctx.core.height()),
        tx: Varuint(1),
    };

    start_indexer(Arc::clone(&ctx.indexer)).await;

    // Verify outcomes
    let first_contract_outcome = ctx.get_and_verify_message_outcome(first_moa_contract).await;
    assert!(first_contract_outcome.flaw.is_none());

    let first_mint_outcome = ctx.get_and_verify_message_outcome(first_mint_tx).await;
    assert!(first_mint_outcome.flaw.is_none());

    let second_contract_outcome = ctx
        .get_and_verify_message_outcome(second_moa_contract)
        .await;
    assert!(second_contract_outcome.flaw.is_none());

    let second_mint_outcome = ctx.get_and_verify_message_outcome(second_mint_tx).await;
    println!("{:?}", second_mint_outcome.flaw);
    assert!(second_mint_outcome.flaw.is_none());

    // Verify asset allocations
    let asset_map = ctx.get_asset_map().await;

    // Verify first MOA allocation
    let first_moa_amount = asset_map
        .values()
        .find_map(|list| list.list.get(&first_moa_contract.to_string()))
        .expect("First MOA should exist");
    assert_eq!(*first_moa_amount, 1);

    // Verify second MOA allocation
    let second_moa_amount = asset_map
        .values()
        .find_map(|list| list.list.get(&second_moa_contract.to_string()))
        .expect("Second MOA should exist");
    assert_eq!(*second_moa_amount, 100);

    ctx.drop().await;
}

#[tokio::test]
async fn test_integration_contract_ticker() {
    let mut ctx = TestContext::new().await;

    let ticker = AZBase26::from_str("POHON.PISANG").unwrap();

    let contract_message = OpReturnMessage {
        contract_creation: Some(ContractCreation {
            spec: None,
            contract_type: ContractType::Moa(MintOnlyAssetContract {
                ticker: Some(ticker.clone()),
                supply_cap: None,
                divisibility: 18,
                live_time: 0,
                mint_mechanism: MOAMintMechanisms {
                    purchase: Some(PurchaseBurnSwap {
                        input_asset: InputAsset::RawBtc,
                        pay_to_key: None,
                        ratio: RatioType::Fixed {
                            ratio: (Varuint(1), Varuint(1)),
                        },
                    }),
                    preallocated: None,
                    free_mint: None,
                },
                end_time: None,
                commitment: None,
            }),
        }),
        transfer: None,
        contract_call: None,
    };

    let block_tx = ctx.build_and_mine_message(&contract_message).await;

    let contract_message = OpReturnMessage {
        contract_creation: Some(ContractCreation {
            spec: None,
            contract_type: ContractType::Moa(MintOnlyAssetContract {
                ticker: Some(ticker.clone()),
                supply_cap: None,
                divisibility: 18,
                live_time: 0,
                mint_mechanism: MOAMintMechanisms {
                    purchase: Some(PurchaseBurnSwap {
                        input_asset: InputAsset::RawBtc,
                        pay_to_key: None,
                        ratio: RatioType::Fixed {
                            ratio: (Varuint(1), Varuint(1)),
                        },
                    }),
                    preallocated: None,
                    free_mint: None,
                },
                end_time: None,
                commitment: None,
            }),
        }),
        transfer: None,
        contract_call: None,
    };

    let block_tx_error = ctx.build_and_mine_message(&contract_message).await;

    start_indexer(Arc::clone(&ctx.indexer)).await;
    ctx.get_and_verify_message_outcome(block_tx).await;

    let block_tx_by_ticker: Result<BlockTxTuple, DatabaseError> = ctx
        .indexer
        .lock()
        .await
        .database
        .lock()
        .await
        .get(TICKER_TO_BLOCK_TX_PREFIX, &ticker.to_string());

    assert_eq!(block_tx_by_ticker.unwrap(), block_tx.to_tuple());

    let message_error = ctx.get_and_verify_message_outcome(block_tx_error).await;
    assert_eq!(message_error.flaw, Some(Flaw::TickerAlreadyExist));

    ctx.drop().await;
}

#[tokio::test]
async fn test_contract_creation_and_mint() {
    let mut ctx = TestContext::new().await;
    let (owner_address, _) = get_bitcoin_address();

    // Create two MOA tokens to be used in the liquidity pool
    let token1_message = OpReturnMessage {
        contract_creation: Some(ContractCreation {
            spec: None,
            contract_type: ContractType::Moa(MintOnlyAssetContract {
                ticker: None,
                supply_cap: Some(Varuint(1_000_000)),
                divisibility: 18,
                live_time: 0,
                mint_mechanism: MOAMintMechanisms {
                    free_mint: Some(FreeMint {
                        supply_cap: Some(Varuint(1_000_000)),
                        amount_per_mint: Varuint(100_000),
                    }),
                    preallocated: None,
                    purchase: None,
                },
                end_time: None,
                commitment: None,
            }),
        }),
        transfer: None,
        contract_call: None,
    };

    let token2_message = OpReturnMessage {
        contract_creation: Some(ContractCreation {
            spec: None,
            contract_type: ContractType::Moa(MintOnlyAssetContract {
                ticker: None,
                supply_cap: Some(Varuint(1_000_000)),
                divisibility: 18,
                live_time: 0,
                mint_mechanism: MOAMintMechanisms {
                    free_mint: Some(FreeMint {
                        supply_cap: Some(Varuint(1_000_000)),
                        amount_per_mint: Varuint(50_000),
                    }),
                    preallocated: None,
                    purchase: None,
                },
                end_time: None,
                commitment: None,
            }),
        }),
        transfer: None,
        contract_call: None,
    };

    let token1_contract = ctx.build_and_mine_message(&token1_message).await;
    let token2_contract = ctx.build_and_mine_message(&token2_message).await;

    // Mint both tokens
    let mint_token1_message = OpReturnMessage {
        contract_call: Some(ContractCall {
            contract: Some(token1_contract.to_tuple()),
            call_type: CallType::Mint(MintBurnOption {
                pointer: Some(Varuint(1)),
                oracle_message: None,
                pointer_to_key: None,
                assert_values: None,
                commitment_message: None,
            }),
        }),
        transfer: None,
        contract_creation: None,
    };

    let mint_token2_message = OpReturnMessage {
        contract_call: Some(ContractCall {
            contract: Some(token2_contract.to_tuple()),
            call_type: CallType::Mint(MintBurnOption {
                pointer: Some(Varuint(1)),
                oracle_message: None,
                pointer_to_key: None,
                assert_values: None,
                commitment_message: None,
            }),
        }),
        transfer: None,
        contract_creation: None,
    };

    let token1_mint_tx = ctx.build_and_mine_message(&mint_token1_message).await;
    let token2_mint_tx = ctx.build_and_mine_message(&mint_token2_message).await;

    // Create LP token contract
    let lp_message = OpReturnMessage {
        contract_creation: Some(ContractCreation {
            spec: None,
            contract_type: ContractType::Mba(MintBurnAssetContract {
                ticker: None,
                supply_cap: None,
                divisibility: 18,
                live_time: 0,
                mint_mechanism: MBAMintMechanisms {
                    preallocated: None,
                    free_mint: None,
                    purchase: None,
                    collateralized: Some(Collateralized {
                        input_assets: vec![
                            InputAsset::GlittrAsset(token1_contract.to_tuple()),
                            InputAsset::GlittrAsset(token2_contract.to_tuple()),
                        ],
                        _mutable_assets: false,
                        mint_structure: MintStructure::Proportional(ProportionalType {
                            ratio_model: RatioModel::ConstantProduct,
                            inital_mint_pointer_to_key: None,
                        }),
                    }),
                },
                burn_mechanism: BurnMechanisms {
                    return_collateral: Some(ReturnCollateral {
                        fee: None,
                        oracle_setting: None,
                    }),
                },
                swap_mechanism: SwapMechanisms { fee: None },
                end_time: None,
                commitment: None,
            }),
        }),
        transfer: None,
        contract_call: Some(ContractCall {
            contract: None,
            call_type: CallType::Mint(MintBurnOption {
                pointer: Some(Varuint(1)),
                oracle_message: None,
                pointer_to_key: None,
                assert_values: None,
                commitment_message: None,
            }),
        }),
    };

    // Broadcast lp creation and minting
    ctx.core.broadcast_tx(TransactionTemplate {
        fee: 0,
        inputs: &[
            (token1_mint_tx.block.0 as usize, 1, 1, Witness::new()),
            (token2_mint_tx.block.0 as usize, 1, 1, Witness::new()),
            (token2_mint_tx.block.0 as usize, 0, 0, Witness::new()),
        ],
        op_return: Some(lp_message.into_script()),
        op_return_index: Some(0),
        op_return_value: Some(0),
        output_values: &[1000, 1000],
        outputs: 2,
        p2tr: false,
        recipient: Some(owner_address.clone()),
    });
    ctx.core.mine_blocks(1);

    let contract_create_and_mint_lp_block_tx = BlockTx {
        block: Varuint(ctx.core.height()),
        tx: Varuint(1),
    };

    start_indexer(Arc::clone(&ctx.indexer)).await;

    // Verify initial setup
    let mint_lp_outcome = ctx
        .get_and_verify_message_outcome(contract_create_and_mint_lp_block_tx)
        .await;
    assert!(mint_lp_outcome.flaw.is_none(), "{:?}", mint_lp_outcome.flaw);

    let asset_lists = ctx.get_asset_map().await;

    let lp_minted_amount = asset_lists
        .values()
        .find_map(|list| {
            list.list
                .get(&contract_create_and_mint_lp_block_tx.to_string())
        })
        .expect("Minted asset should exist");

    // Minted LP: https://github.com/Uniswap/v2-core/blob/master/contracts/UniswapV2Pair.sol#L120-L123
    assert_eq!(*lp_minted_amount, 70710);

    ctx.drop().await;
}<|MERGE_RESOLUTION|>--- conflicted
+++ resolved
@@ -7,38 +7,35 @@
 };
 use bitcoincore_rpc::{Auth, Client, RpcApi};
 use glittr::{
-<<<<<<< HEAD
     az_base26::AZBase26,
     bloom_filter_to_compressed_vec,
     database::{
-=======
-    bloom_filter_to_compressed_vec, database::{
->>>>>>> f74b80fd
         Database, DatabaseError, ASSET_CONTRACT_DATA_PREFIX, ASSET_LIST_PREFIX,
         COLLATERAL_ACCOUNTS_PREFIX, INDEXER_LAST_BLOCK_PREFIX, MESSAGE_PREFIX,
         TICKER_TO_BLOCK_TX_PREFIX,
-    }, message::{
+    },
+    message::{
         ArgsCommitment, AssertValues, CallType, CloseAccountOption, Commitment, CommitmentMessage,
         ContractCall, ContractCreation, ContractType, MintBurnOption, OpReturnMessage,
         OpenAccountOption, OracleMessage, OracleMessageSigned, SwapOption, Transfer,
         TxTypeTransfer,
-    }, mint_burn_asset::{
+    },
+    mint_burn_asset::{
         AccountType, BurnMechanisms, Collateralized, MBAMintMechanisms, MintBurnAssetContract,
         MintStructure, ProportionalType, RatioModel, ReturnCollateral, SwapMechanisms,
-    }, mint_only_asset::{MOAMintMechanisms, MintOnlyAssetContract}, spec::{
+    },
+    mint_only_asset::{MOAMintMechanisms, MintOnlyAssetContract},
+    spec::{
         MintBurnAssetCollateralizedSpec, MintBurnAssetSpec, MintOnlyAssetSpec,
         MintOnlyAssetSpecPegInType, SpecContract, SpecContractType,
-    }, transaction_shared::{
+    },
+    transaction_shared::{
         AllocationType, BloomFilterArgType, FreeMint, InputAsset, OracleSetting, Preallocated,
         PurchaseBurnSwap, RatioType, VestingPlan,
-<<<<<<< HEAD
     },
     varuint::Varuint,
     AssetContractData, AssetList, BlockTx, BlockTxTuple, CollateralAccounts, Flaw, Indexer,
-    MessageDataOutcome,
-=======
-    }, varuint_dyn::Varuint, AssetContractData, AssetList, BlockTx, BlockTxTuple, CollateralAccounts, Flaw, Indexer, LastIndexedBlock, MessageDataOutcome
->>>>>>> f74b80fd
+    LastIndexedBlock, MessageDataOutcome,
 };
 use growable_bloom_filter::GrowableBloom;
 use mockcore::{Handle, TransactionTemplate};
