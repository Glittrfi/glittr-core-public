use bitcoin::{Witness};
use mockcore::{Handle, TransactionTemplate};
use std::{sync::Arc, time::Duration};
use tempfile::TempDir;
use tokio::{sync::Mutex, task::JoinHandle, time::sleep};

use glittr::{
<<<<<<< HEAD
    asset_contract::{AssetContract, AssetContractFreeMint},
=======
    asset_contract::{AssetContract, InputAsset, TransferRatioType, TransferScheme},
>>>>>>> 4c24d97d
    database::{Database, DatabaseError, INDEXER_LAST_BLOCK_PREFIX, MESSAGE_PREFIX},
    message::{ContractType, OpReturnMessage, TxType},
    BlockTx, Indexer, MessageDataOutcome,
};

// Test utilities
struct TestContext {
    indexer: Arc<Mutex<Indexer>>,
    core: Handle,
    _tempdir: TempDir,
}

impl TestContext {
    async fn new() -> Self {
        // env_logger::init();
        let tempdir = TempDir::new().unwrap();
        let core = tokio::task::spawn_blocking(|| mockcore::spawn())
            .await
            .expect("Task panicked");

        // Initial setup
        core.mine_blocks(2);

        let indexer=
            spawn_test_indexer(tempdir.path().to_str().unwrap().to_string(), core.url()).await;

        Self {
            indexer,
            core,
            _tempdir: tempdir,
        }
    }

    async fn build_and_mine_message(&mut self, message: OpReturnMessage) -> BlockTx {
        let height = self.core.height();

        self.core.broadcast_tx(TransactionTemplate {
            fee: 0,
            inputs: &[((height - 1) as usize, 0, 0, Witness::new())],
            op_return: Some(message.into_script()),
            op_return_index: Some(0),
            op_return_value: Some(0),
            output_values: &[0, 100],
            outputs: 2,
            p2tr: false,
            recipient: None,
        });

        self.core.mine_blocks(1);

        BlockTx {
            block: height + 1,
            tx: 1,
        }
    }

    async fn verify_message(&self, block_tx: BlockTx) -> MessageDataOutcome {
        let message: Result<MessageDataOutcome, DatabaseError> = self
            .indexer
            .lock()
            .await
            .database
            .lock()
            .await
            .get(MESSAGE_PREFIX, block_tx.to_string().as_str());

        message.expect("Message should exist")
    }

    async fn verify_last_block(&self, expected_height: u64) {
        let last_block: u64 = self
            .indexer
            .lock()
            .await
            .database
            .lock()
            .await
            .get(INDEXER_LAST_BLOCK_PREFIX, "")
            .unwrap();

        assert_eq!(last_block, expected_height);
    }

    async fn drop(self) {
        tokio::task::spawn_blocking(|| drop(self.core))
        .await
        .expect("Drop failed");
    }
}

async fn start_indexer(indexer: Arc<Mutex<Indexer>>) -> JoinHandle<()> {
    let handle = tokio::spawn(async move {
        indexer
            .lock()
            .await
            .run_indexer()
            .await
            .expect("Run indexer");
    });
    sleep(Duration::from_millis(100)).await; // let the indexer run first

    handle.abort();

    handle
}

async fn spawn_test_indexer(
    db_path: String,
    rpc_url: String,
) -> Arc<Mutex<Indexer>> {
    let database = Arc::new(Mutex::new(Database::new(db_path)));

    let indexer = Arc::new(Mutex::new(
        Indexer::new(
            Arc::clone(&database),
            rpc_url,
            "".to_string(),
            "".to_string(),
        )
        .await
        .unwrap(),
    ));

    indexer
}

#[tokio::test]
async fn test_integration_broadcast_op_return_message_success() {
    let mut ctx = TestContext::new().await;

    let message = OpReturnMessage {
        tx_type: TxType::ContractCreation {
            contract_type: ContractType::Asset(AssetContract::FreeMint(AssetContractFreeMint {
                supply_cap: Some(1000),
                amount_per_mint: 10,
                divisibility: 18,
                live_time: 0,
            })),
        },
    };

    let block_tx = ctx.build_and_mine_message(message).await;
    start_indexer(Arc::clone(&ctx.indexer)).await;
    ctx.verify_last_block(block_tx.block).await;
    ctx.verify_message(block_tx).await;
    ctx.drop().await;
}

<<<<<<< HEAD
    let message: Result<MessageDataOutcome, DatabaseError> =
        indexer.lock().await.database.lock().await.get(
            MESSAGE_PREFIX,
            BlockTx { block: 3, tx: 1 }.to_string().as_str(),
        );
=======
#[tokio::test]
async fn test_integration_purchaseburnswap() {
    let mut ctx = TestContext::new().await;
>>>>>>> 4c24d97d

    let message = OpReturnMessage {
        tx_type: TxType::ContractCreation {
            contract_type: ContractType::Asset(AssetContract::PurchaseBurnSwap {
                input_asset: InputAsset::RawBTC,
                transfer_scheme: TransferScheme::Burn,
                transfer_ratio_type: TransferRatioType::Fixed { ratio: (1, 1) },
            }),
        },
    };

    let block_tx = ctx.build_and_mine_message(message).await;
    start_indexer(Arc::clone(&ctx.indexer)).await;
    ctx.verify_last_block(block_tx.block).await;
    ctx.verify_message(block_tx).await;
    ctx.drop().await;
}

// Template for additional tests
#[tokio::test]
async fn test_integration_freemint() {
    // TODO: Implement using TestContext
}

#[tokio::test]
async fn test_integration_preallocated() {
    // TODO: Implement using TestContext
}

#[tokio::test]
async fn test_integration_mint() {
    // TODO: Implement using TestContext
}

#[tokio::test]
async fn test_integration_transfer() {
    // TODO: Implement using TestContext
}

#[tokio::test]
async fn test_integration_burn() {
    // TODO: Implement using TestContext
}

#[tokio::test]
async fn test_integration_swap() {
    // TODO: Implement using TestContext
}<|MERGE_RESOLUTION|>--- conflicted
+++ resolved
@@ -1,15 +1,13 @@
-use bitcoin::{Witness};
+use bitcoin::Witness;
 use mockcore::{Handle, TransactionTemplate};
 use std::{sync::Arc, time::Duration};
 use tempfile::TempDir;
 use tokio::{sync::Mutex, task::JoinHandle, time::sleep};
 
 use glittr::{
-<<<<<<< HEAD
-    asset_contract::{AssetContract, AssetContractFreeMint},
-=======
-    asset_contract::{AssetContract, InputAsset, TransferRatioType, TransferScheme},
->>>>>>> 4c24d97d
+    asset_contract::{
+        AssetContract, AssetContractFreeMint, InputAsset, TransferRatioType, TransferScheme,
+    },
     database::{Database, DatabaseError, INDEXER_LAST_BLOCK_PREFIX, MESSAGE_PREFIX},
     message::{ContractType, OpReturnMessage, TxType},
     BlockTx, Indexer, MessageDataOutcome,
@@ -33,7 +31,7 @@
         // Initial setup
         core.mine_blocks(2);
 
-        let indexer=
+        let indexer =
             spawn_test_indexer(tempdir.path().to_str().unwrap().to_string(), core.url()).await;
 
         Self {
@@ -95,8 +93,8 @@
 
     async fn drop(self) {
         tokio::task::spawn_blocking(|| drop(self.core))
-        .await
-        .expect("Drop failed");
+            .await
+            .expect("Drop failed");
     }
 }
 
@@ -116,10 +114,7 @@
     handle
 }
 
-async fn spawn_test_indexer(
-    db_path: String,
-    rpc_url: String,
-) -> Arc<Mutex<Indexer>> {
+async fn spawn_test_indexer(db_path: String, rpc_url: String) -> Arc<Mutex<Indexer>> {
     let database = Arc::new(Mutex::new(Database::new(db_path)));
 
     let indexer = Arc::new(Mutex::new(
@@ -158,17 +153,9 @@
     ctx.drop().await;
 }
 
-<<<<<<< HEAD
-    let message: Result<MessageDataOutcome, DatabaseError> =
-        indexer.lock().await.database.lock().await.get(
-            MESSAGE_PREFIX,
-            BlockTx { block: 3, tx: 1 }.to_string().as_str(),
-        );
-=======
 #[tokio::test]
 async fn test_integration_purchaseburnswap() {
     let mut ctx = TestContext::new().await;
->>>>>>> 4c24d97d
 
     let message = OpReturnMessage {
         tx_type: TxType::ContractCreation {
