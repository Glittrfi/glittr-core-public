--- conflicted
+++ resolved
@@ -32,13 +32,8 @@
         AllocationType, BloomFilterArgType, FreeMint, InputAsset, OracleSetting, Preallocated,
         PurchaseBurnSwap, RatioType, VestingPlan,
     },
-<<<<<<< HEAD
-    AssetContractData, AssetList, BlockTx, CollateralAccounts, Flaw, Indexer, MessageDataOutcome,
-    U128,
-=======
     AssetContractData, AssetList, BlockTx, BlockTxTuple, CollateralAccounts, Flaw, Indexer,
-    MessageDataOutcome, Pubkey, U128,
->>>>>>> 16e847e2
+    MessageDataOutcome, U128,
 };
 use growable_bloom_filter::GrowableBloom;
 use mockcore::{Handle, TransactionTemplate};
@@ -3334,7 +3329,6 @@
 }
 
 #[tokio::test]
-<<<<<<< HEAD
 async fn test_integration_glittr_airdrop() {
     let mut ctx = TestContext::new().await;
     let (user_address, _) = get_bitcoin_address();
@@ -3371,37 +3365,12 @@
                         string: "username".to_string(),
                     },
                 }),
-=======
-async fn test_integration_contract_ticker() {
-    let mut ctx = TestContext::new().await;
-
-    let ticker = "POHON_PISANG".to_string();
-
-    let contract_message = OpReturnMessage {
-        contract_creation: Some(ContractCreation {
-            spec: None,
-            contract_type: ContractType::Moa(MintOnlyAssetContract {
-                ticker: Some(ticker.clone()),
-                supply_cap: None,
-                divisibility: 18,
-                live_time: 0,
-                mint_mechanism: MOAMintMechanisms {
-                    purchase: Some(PurchaseBurnSwap {
-                        input_asset: InputAsset::RawBtc,
-                        pay_to_key: None,
-                        ratio: RatioType::Fixed { ratio: (1, 1) },
-                    }),
-                    preallocated: None,
-                    free_mint: None,
-                },
->>>>>>> 16e847e2
-            }),
-        }),
-        transfer: None,
-        contract_call: None,
-    };
-
-<<<<<<< HEAD
+            }),
+        }),
+        transfer: None,
+        contract_call: None,
+    };
+
     let first_moa_contract = ctx.build_and_mine_message(&first_moa_message).await;
 
     // 2. User mints first MOA with commitment
@@ -3486,34 +3455,12 @@
                     purchase: None,
                 },
                 commitment: None,
-=======
-    let block_tx = ctx.build_and_mine_message(&contract_message).await;
-
-    let contract_message = OpReturnMessage {
-        contract_creation: Some(ContractCreation {
-            spec: None,
-            contract_type: ContractType::Moa(MintOnlyAssetContract {
-                ticker: Some(ticker.clone()),
-                supply_cap: None,
-                divisibility: 18,
-                live_time: 0,
-                mint_mechanism: MOAMintMechanisms {
-                    purchase: Some(PurchaseBurnSwap {
-                        input_asset: InputAsset::RawBtc,
-                        pay_to_key: None,
-                        ratio: RatioType::Fixed { ratio: (1, 1) },
-                    }),
-                    preallocated: None,
-                    free_mint: None,
-                },
->>>>>>> 16e847e2
-            }),
-        }),
-        transfer: None,
-        contract_call: None,
-    };
-
-<<<<<<< HEAD
+            }),
+        }),
+        transfer: None,
+        contract_call: None,
+    };
+
     let second_moa_contract = ctx.build_and_mine_message(&second_moa_message).await;
 
     // 5. User mints second MOA using first MOA as proof
@@ -3587,7 +3534,68 @@
         .find_map(|list| list.list.get(&second_moa_contract.to_str()))
         .expect("Second MOA should exist");
     assert_eq!(*second_moa_amount, 100);
-=======
+
+    ctx.drop().await;
+}
+
+#[tokio::test]
+async fn test_integration_contract_ticker() {
+    let mut ctx = TestContext::new().await;
+
+    let ticker = "POHON_PISANG".to_string();
+
+    let contract_message = OpReturnMessage {
+        contract_creation: Some(ContractCreation {
+            spec: None,
+            contract_type: ContractType::Moa(MintOnlyAssetContract {
+                ticker: Some(ticker.clone()),
+                supply_cap: None,
+                divisibility: 18,
+                live_time: 0,
+                mint_mechanism: MOAMintMechanisms {
+                    purchase: Some(PurchaseBurnSwap {
+                        input_asset: InputAsset::RawBtc,
+                        pay_to_key: None,
+                        ratio: RatioType::Fixed { ratio: (1, 1) },
+                    }),
+                    preallocated: None,
+                    free_mint: None,
+                },
+                end_time: None,
+                commitment: None,
+            }),
+        }),
+        transfer: None,
+        contract_call: None,
+    };
+
+    let block_tx = ctx.build_and_mine_message(&contract_message).await;
+
+    let contract_message = OpReturnMessage {
+        contract_creation: Some(ContractCreation {
+            spec: None,
+            contract_type: ContractType::Moa(MintOnlyAssetContract {
+                ticker: Some(ticker.clone()),
+                supply_cap: None,
+                divisibility: 18,
+                live_time: 0,
+                mint_mechanism: MOAMintMechanisms {
+                    purchase: Some(PurchaseBurnSwap {
+                        input_asset: InputAsset::RawBtc,
+                        pay_to_key: None,
+                        ratio: RatioType::Fixed { ratio: (1, 1) },
+                    }),
+                    preallocated: None,
+                    free_mint: None,
+                },
+                end_time: None,
+                commitment: None,
+            }),
+        }),
+        transfer: None,
+        contract_call: None,
+    };
+
     let block_tx_error = ctx.build_and_mine_message(&contract_message).await;
 
     start_indexer(Arc::clone(&ctx.indexer)).await;
@@ -3606,7 +3614,6 @@
 
     let message_error = ctx.get_and_verify_message_outcome(block_tx_error).await;
     assert_eq!(message_error.flaw, Some(Flaw::TickerAlreadyExist));
->>>>>>> 16e847e2
 
     ctx.drop().await;
 }