--- conflicted
+++ resolved
@@ -4,8 +4,5 @@
 pub mod mint_only_asset;
 pub mod transaction_shared;
 pub mod spec;
-<<<<<<< HEAD
 pub mod header;
-=======
-pub mod nft;
->>>>>>> 3651b0df
+pub mod nft;