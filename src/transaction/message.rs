use std::fmt;

use super::*;
use asset_contract::AssetContract;
use bitcoin::{
    opcodes,
    script::{self, Instruction, PushBytes},
    OutPoint, ScriptBuf, Transaction,
};
use bitcoincore_rpc::jsonrpc::serde_json::{self, Deserializer};
use constants::OP_RETURN_MAGIC_PREFIX;
use flaw::Flaw;

#[derive(Deserialize, Serialize, Clone, Debug)]
#[serde(rename_all = "snake_case")]
pub enum ContractType {
    Asset(AssetContract),
}

#[serde_with::skip_serializing_none]
#[derive(Deserialize, Serialize, Clone, Debug)]
pub struct MintOption {
    pub pointer: u32,
    pub oracle_message: Option<OracleMessageSigned>,
}

#[derive(Deserialize, Serialize, Clone, Debug)]
#[serde(rename_all = "snake_case")]
pub enum CallType {
    Mint(MintOption),
    Burn,
    Swap,
}

#[derive(Deserialize, Serialize, Clone, Debug)]
pub struct OracleMessageSigned {
    pub signature: Vec<u8>,
    pub message: OracleMessage,
}

#[derive(Deserialize, Serialize, Clone, Debug)]
pub struct OracleMessage {
    /// the input_outpoint dictates which UTXO is being evaluated by the Oracle
    pub input_outpoint: OutPoint,
    /// min_in_value represents what the input valued at (minimum because btc value could differ (-fee))
    pub min_in_value: u128,
    /// out_value represents the oracle's valuation of the input e.g. for 1 btc == 72000 wusd, 72000 is the out_value
    pub out_value: u128,
    /// rune's BlockTx if rune
    pub asset_id: Option<String>,
    // the bitcoin block height when the message is signed
    pub block_height: u64,
}

/// Transfer
/// Asset: This is a block:tx reference to the contract where the asset was created
/// Output index of output to receive asset
/// Amount: value assigning shares of the transfer to the appropriate UTXO output
#[derive(Deserialize, Serialize, Clone, Debug)]
#[serde(rename_all = "snake_case")]
pub struct TxTypeTransfer {
    pub asset: BlockTxTuple,
    pub output: u32,
    pub amount: u32,
}

#[derive(Deserialize, Serialize, Clone, Debug)]
#[serde(rename_all = "snake_case")]
pub enum TxType {
<<<<<<< HEAD
    Transfer {
        asset: BlockTxTuple,
        n_outputs: u32,
        amounts: Vec<U128>,
    },
=======
    Transfer(Vec<TxTypeTransfer>),
>>>>>>> e5c590bf
    ContractCreation {
        contract_type: ContractType,
    },
    ContractCall {
        contract: BlockTxTuple,
        call_type: CallType,
    },
}

#[derive(Deserialize, Serialize, Clone, Debug)]
pub struct OpReturnMessage {
    pub tx_type: TxType,
}

impl CallType {
    pub fn validate(&self) -> Option<Flaw> {
        None
    }
}

impl OpReturnMessage {
    pub fn parse_tx(tx: &Transaction) -> Result<OpReturnMessage, Flaw> {
        let mut payload = Vec::new();

        for output in tx.output.iter() {
            let mut instructions = output.script_pubkey.instructions();

            if instructions.next() != Some(Ok(Instruction::Op(opcodes::all::OP_RETURN))) {
                continue;
            }

            let signature = instructions.next();
            if let Some(Ok(Instruction::PushBytes(glittr_message))) = signature {
                if glittr_message.as_bytes() != OP_RETURN_MAGIC_PREFIX.as_bytes() {
                    continue;
                }
            } else {
                continue;
            }

            for result in instructions {
                match result {
                    Ok(Instruction::PushBytes(push)) => {
                        payload.extend_from_slice(push.as_bytes());
                    }
                    Ok(Instruction::Op(op)) => {
                        return Err(Flaw::InvalidInstruction(op.to_string()));
                    }
                    Err(_) => {
                        return Err(Flaw::InvalidScript);
                    }
                }
            }
            break;
        }

        let message =
            OpReturnMessage::deserialize(&mut Deserializer::from_slice(payload.as_slice()));

        match message {
            Ok(message) => Ok(message),
            Err(_) => Err(Flaw::FailedDeserialization),
        }
    }

    pub fn validate(&self) -> Option<Flaw> {
        match self.tx_type.clone() {
            TxType::Transfer(_) => {}
            TxType::ContractCreation { contract_type } => match contract_type {
                ContractType::Asset(asset_contract) => {
                    return asset_contract.validate();
                }
            },
            TxType::ContractCall { call_type, .. } => {
                return call_type.validate();
            }
        }

        None
    }

    pub fn into_script(&self) -> ScriptBuf {
        let mut builder = script::Builder::new().push_opcode(opcodes::all::OP_RETURN);
        let magic_prefix: &PushBytes = OP_RETURN_MAGIC_PREFIX.as_bytes().try_into().unwrap();
        let binding = self.to_string();
        let script_bytes: &PushBytes = binding.as_bytes().try_into().unwrap();

        builder = builder.push_slice(magic_prefix);
        builder = builder.push_slice(script_bytes);

        builder.into_script()
    }
}

impl fmt::Display for OpReturnMessage {
    fn fmt(&self, f: &mut fmt::Formatter) -> fmt::Result {
        write!(f, "{}", serde_json::to_string(&self).unwrap())
    }
}

#[cfg(test)]
mod test {
    use bitcoin::consensus::deserialize;
    use bitcoin::{locktime, transaction::Version, Amount, Transaction, TxOut};

    use crate::asset_contract::DistributionSchemes;
    use crate::asset_contract::FreeMint;
    use crate::asset_contract::SimpleAsset;
    use crate::transaction::asset_contract::AssetContract;
    use crate::transaction::message::ContractType;
    use crate::transaction::message::TxType;
    use crate::U128;

    use super::OpReturnMessage;

    #[test]
    pub fn parse_op_return_message_success() {
        let dummy_message = OpReturnMessage {
            tx_type: TxType::ContractCreation {
                contract_type: ContractType::Asset(AssetContract {
                    asset: SimpleAsset {
                        supply_cap: Some(U128(1000)),
                        divisibility: 18,
                        live_time: 0,
                    },
                    distribution_schemes: DistributionSchemes {
                        free_mint: Some(FreeMint {
                            supply_cap: Some(U128(1000)),
                            amount_per_mint: U128(10),
                        }),
                        preallocated: None,
                        purchase: None,
                    },
                }),
            },
        };

<<<<<<< HEAD
        println!("{}", dummy_message);

=======
>>>>>>> e5c590bf
        let tx = Transaction {
            input: Vec::new(),
            lock_time: locktime::absolute::LockTime::ZERO,
            output: vec![TxOut {
                script_pubkey: dummy_message.into_script(),
                value: Amount::from_int_btc(0),
            }],
            version: Version(2),
        };

        let parsed = OpReturnMessage::parse_tx(&tx);

        match parsed.unwrap().tx_type {
            TxType::Transfer(_) => panic!("not transfer"),
            TxType::ContractCreation { contract_type } => match contract_type {
                ContractType::Asset(asset_contract) => {
                    let free_mint = asset_contract.distribution_schemes.free_mint.unwrap();
                    assert_eq!(asset_contract.asset.supply_cap, Some(U128(1000)));
                    assert_eq!(asset_contract.asset.divisibility, 18);
                    assert_eq!(asset_contract.asset.live_time, 0);
                    assert_eq!(free_mint.supply_cap, Some(U128(1000)));
                    assert_eq!(free_mint.amount_per_mint, U128(10));
                }
            },
            TxType::ContractCall {
                contract: _,
                call_type: _,
            } => panic!("not contract call"),
        }
    }

    #[test]
    pub fn validate_op_return_message_from_tx_hex_success() {
        let tx_bytes = hex::decode("02000000018fadc57a81127e5c69373de674bd48d874b13698199d4ed2841a9da53714c5960000000000ffffffff02cac0000000000000736a06474c495454524c697b2274785f74797065223a7b22636f6e74726163745f63616c6c223a7b22636f6e7472616374223a5b332c315d2c2263616c6c5f74797065223a7b226d696e74223a7b22706f696e746572223a302c226f7261636c655f6d657373616765223a6e756c6c7d7d7d7d7d2202000000000000160014cbc188f7a134a6d52afca200090171fb7ab171a600000000").unwrap();

        let tx: Transaction = deserialize(&tx_bytes).unwrap();

        let op_return_message = OpReturnMessage::parse_tx(&tx);

        assert!(op_return_message.is_ok());
    }
}<|MERGE_RESOLUTION|>--- conflicted
+++ resolved
@@ -61,21 +61,13 @@
 pub struct TxTypeTransfer {
     pub asset: BlockTxTuple,
     pub output: u32,
-    pub amount: u32,
+    pub amount: U128,
 }
 
 #[derive(Deserialize, Serialize, Clone, Debug)]
 #[serde(rename_all = "snake_case")]
 pub enum TxType {
-<<<<<<< HEAD
-    Transfer {
-        asset: BlockTxTuple,
-        n_outputs: u32,
-        amounts: Vec<U128>,
-    },
-=======
     Transfer(Vec<TxTypeTransfer>),
->>>>>>> e5c590bf
     ContractCreation {
         contract_type: ContractType,
     },
@@ -213,11 +205,6 @@
             },
         };
 
-<<<<<<< HEAD
-        println!("{}", dummy_message);
-
-=======
->>>>>>> e5c590bf
         let tx = Transaction {
             input: Vec::new(),
             lock_time: locktime::absolute::LockTime::ZERO,
