--- conflicted
+++ resolved
@@ -16,13 +16,9 @@
 #[derive(Deserialize, Serialize, Clone, Debug)]
 #[serde(rename_all = "snake_case")]
 pub enum ContractType {
-<<<<<<< HEAD
     Moa(MintOnlyAssetContract),
     Mba(MintBurnAssetContract),
-=======
-    Asset(MintOnlyAssetContract),
     Spec(SpecContract),
->>>>>>> 64d105f4
 }
 
 #[serde_with::skip_serializing_none]
@@ -194,13 +190,9 @@
     pub fn validate(&self) -> Option<Flaw> {
         if let Some(contract_creation) = &self.contract_creation {
             return match &contract_creation.contract_type {
-<<<<<<< HEAD
                 ContractType::Moa(mint_only_asset_contract) => mint_only_asset_contract.validate(),
                 ContractType::Mba(mint_burn_asset_contract) => mint_burn_asset_contract.validate(),
-=======
-                ContractType::Asset(asset_contract) => asset_contract.validate(),
                 ContractType::Spec(spec_contract) => spec_contract.validate(),
->>>>>>> 64d105f4
             };
         }
 
@@ -293,11 +285,7 @@
                     assert_eq!(free_mint.supply_cap, Some(U128(1000)));
                     assert_eq!(free_mint.amount_per_mint, U128(10));
                 }
-<<<<<<< HEAD
-                _ => {}
-=======
                 _ => panic!("Invalid contract type"),
->>>>>>> 64d105f4
             }
         }
     }
