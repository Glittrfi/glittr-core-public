--- conflicted
+++ resolved
@@ -40,18 +40,11 @@
             .minted_supply
             .saturating_add(free_mint.amount_per_mint.0);
 
-<<<<<<< HEAD
         // check pointer overflow
         if let Some(pointer) = mint_option.pointer {
             if let Some(flaw) = self.validate_pointer(pointer, tx) {
                 return Some(flaw);
             }
-=======
-        // validate pointer
-        if let Some(flaw) = self.validate_pointer(mint_option.pointer, tx) {
-            return Some(flaw);
-        }
->>>>>>> 64d105f4
 
             // allocate enw asset for the mint
             self.allocate_new_asset(pointer, contract_id, free_mint.amount_per_mint.0)
@@ -146,8 +139,7 @@
                                 total_received_value = output.value.to_sat() as u128;
                             }
                             InputAsset::GlittrAsset(asset_contract_id) => {
-                                if let Some(allocation) =
-                                    self.allocated_outputs.get(&(pos as u32))
+                                if let Some(allocation) = self.allocated_outputs.get(&(pos as u32))
                                 {
                                     if let Some(amount) = allocation
                                         .asset_list
@@ -167,7 +159,6 @@
         }
 
         // VALIDATE OUT_VALUE
-<<<<<<< HEAD
         let ratio_block_result = self.process_ratio_type(
             &purchase.ratio,
             &total_received_value,
@@ -180,104 +171,6 @@
             out_value = _out_value
         } else {
             return ratio_block_result.err();
-=======
-        match &purchase.ratio {
-            mint_only_asset::TransferRatioType::Fixed { ratio } => {
-                out_value = (total_received_value * ratio.0 as u128) / ratio.1 as u128;
-            }
-            mint_only_asset::TransferRatioType::Oracle { pubkey, setting } => {
-                if let Some(oracle_message_signed) = mint_option.oracle_message {
-                    if setting.asset_id == oracle_message_signed.message.asset_id {
-                        let pubkey: XOnlyPublicKey =
-                            XOnlyPublicKey::from_slice(pubkey.as_slice()).unwrap();
-
-                        if let Ok(signature) =
-                            Signature::from_slice(&oracle_message_signed.signature)
-                        {
-                            let secp = Secp256k1::new();
-
-                            let msg = Message::from_digest_slice(
-                                sha256::Hash::hash(
-                                    serde_json::to_string(&oracle_message_signed.message)
-                                        .unwrap()
-                                        .as_bytes(),
-                                )
-                                .as_byte_array(),
-                            )
-                            .unwrap();
-
-                            let mut is_btc = false;
-                            if let Some(asset_id) = oracle_message_signed.message.asset_id {
-                                if asset_id == *"btc" {
-                                    is_btc = true;
-                                    if let Some(ratio) = oracle_message_signed.message.ratio {
-                                        out_value = total_received_value
-                                            .saturating_mul(ratio.0 as u128)
-                                            .saturating_div(ratio.1 as u128)
-                                    }
-                                }
-                            }
-
-                            // For non-BTC assets or no asset_id specified
-                            if !is_btc {
-                                if let Some(_out_value) = oracle_message_signed.message.out_value {
-                                    out_value = _out_value.0;
-                                } else {
-                                    return Some(Flaw::OracleMintInfoFailed);
-                                }
-
-                                if let Some(input_outpoint) =
-                                    oracle_message_signed.message.input_outpoint
-                                {
-                                    let mut input_found = false;
-                                    for txin in tx.input.iter() {
-                                        if txin.previous_output == input_outpoint {
-                                            input_found = true;
-                                        }
-                                    }
-                                    if !input_found {
-                                        return Some(Flaw::OracleMintInputNotFound);
-                                    }
-                                } else {
-                                    return Some(Flaw::OracleMintInfoFailed);
-                                }
-
-                                if let Some(min_in_value) =
-                                    oracle_message_signed.message.min_in_value
-                                {
-                                    if total_received_value < min_in_value.0 {
-                                        return Some(Flaw::OracleMintBelowMinValue);
-                                    }
-                                } else {
-                                    return Some(Flaw::OracleMintInfoFailed);
-                                }
-                            }
-
-                            if block_tx.block - oracle_message_signed.message.block_height
-                                > setting.block_height_slippage as u64
-                            {
-                                return Some(Flaw::OracleMintBlockSlippageExceeded);
-                            }
-
-                            if pubkey.verify(&secp, &msg, &signature).is_err() {
-                                return Some(Flaw::OracleMintSignatureFailed);
-                            }
-                        } else {
-                            return Some(Flaw::OracleMintFailed);
-                        }
-                    } else {
-                        return Some(Flaw::OracleMintFailed);
-                    }
-                } else {
-                    return Some(Flaw::OracleMintFailed);
-                };
-            }
-        }
-
-        // check pointer overflow
-        if let Some(flaw) = self.validate_pointer(mint_option.pointer, tx) {
-            return Some(flaw);
->>>>>>> 64d105f4
         }
 
         if out_value == 0 {
@@ -434,13 +327,12 @@
             return Some(flaw);
         }
 
-<<<<<<< HEAD
-=======
-        if let Some(flaw) = self.validate_pointer(mint_option.pointer, tx) {
-            return Some(flaw);
-        }
-
->>>>>>> 64d105f4
+        if let Some(pointer) = mint_option.pointer {
+            if let Some(flaw) = self.validate_pointer(pointer, tx) {
+                return Some(flaw);
+            }
+        }
+
         claimed_allocation = claimed_allocation.saturating_add(out_value);
         vesting_contract_data
             .claimed_allocations
@@ -531,7 +423,6 @@
                             result_purchase
                         }
                     }
-<<<<<<< HEAD
                     ContractType::Mba(mba) => {
                         // TODO: integrate other mint mechanisms
                         if let Some(collateralized) = &mba.mint_mechanism.collateralized {
@@ -549,10 +440,8 @@
                             return Some(Flaw::NotImplemented);
                         }
                     }
-=======
                     // TODO implement spec index
-                    ContractType::Spec(_) => None
->>>>>>> 64d105f4
+                    ContractType::Spec(_) => None,
                 },
                 None => Some(Flaw::ContractNotMatch),
             },
@@ -580,17 +469,6 @@
             asset_contract_data.minted_supply = next_supply;
             self.set_asset_contract_data(contract_id, &asset_contract_data)
                 .await;
-        }
-        None
-    }
-
-<<<<<<< HEAD
-    pub fn validate_pointer(&self, pointer: u32, tx: &Transaction) -> Option<Flaw> {
-        if pointer >= tx.output.len() as u32 {
-            return Some(Flaw::PointerOverflow);
-        }
-        if self.is_op_return_index(&tx.output[pointer as usize]) {
-            return Some(Flaw::InvalidPointer);
         }
         None
     }
@@ -697,18 +575,5 @@
                 };
             }
         }
-=======
-}
-
-// TODO: move to helper file
-pub fn relative_block_height_to_block_height(
-    block_height_relative_absolute: RelativeOrAbsoluteBlockHeight,
-    current_block_height: BlockHeight,
-) -> BlockHeight {
-    if block_height_relative_absolute < 0 {
-        current_block_height.saturating_add(-block_height_relative_absolute as u64)
-    } else {
-        block_height_relative_absolute as u64
->>>>>>> 64d105f4
     }
 }