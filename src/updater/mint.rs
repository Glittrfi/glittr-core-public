use asset_contract::Preallocated;
use bitcoin::hex::{Case, DisplayHex};
use message::MintOption;
use std::str::FromStr;

use super::*;

impl Updater {
    async fn mint_free_mint(
<<<<<<< HEAD
        &self,
        asset_contract: &AssetContract,
=======
        &mut self,
        asset_contract: AssetContract,
>>>>>>> 0ce2c98b
        tx: &Transaction,
        block_tx: &BlockTx,
        contract_id: &BlockTxTuple,
        mint_option: &MintOption,
    ) -> Option<Flaw> {
        // check livetime
        if asset_contract.asset.live_time > block_tx.block {
            return Some(Flaw::LiveTimeNotReached);
        }

        let mut free_mint_data = match self.get_asset_contract_data(contract_id).await {
            Ok(data) => data,
            Err(flaw) => return Some(flaw),
        };

        let free_mint = asset_contract
            .distribution_schemes
            .free_mint
            .as_ref()
            .unwrap();
        // check the supply
        if let Some(supply_cap) = &free_mint.supply_cap {
            let next_supply = free_mint_data
                .minted_supply
                .saturating_add(free_mint.amount_per_mint.0);

            if next_supply > supply_cap.0 {
                return Some(Flaw::SupplyCapExceeded);
            }
        }
        free_mint_data.minted_supply = free_mint_data
            .minted_supply
            .saturating_add(free_mint.amount_per_mint.0);

        // check pointer overflow
        if mint_option.pointer >= tx.output.len() as u32 {
            return Some(Flaw::PointerOverflow);
        }
        // check invalid pointer if the target index is op_return output
        if self.is_op_return_index(&tx.output[mint_option.pointer as usize]) {
            return Some(Flaw::InvalidPointer);
        }

        // allocate enw asset for the mint
        self.allocate_new_asset(
            mint_option.pointer,
            contract_id,
            free_mint.amount_per_mint.0,
        )
        .await;

        // update the mint data
        self.set_asset_contract_data(contract_id, &free_mint_data)
            .await;

        None
    }

    pub async fn mint_purchase_burn_swap(
<<<<<<< HEAD
        &self,
        asset_contract: &AssetContract,
        purchase: &PurchaseBurnSwap,
=======
        &mut self,
        asset_contract: AssetContract,
        purchase: PurchaseBurnSwap,
>>>>>>> 0ce2c98b
        tx: &Transaction,
        block_tx: &BlockTx,
        contract_id: &BlockTxTuple,
        mint_option: MintOption,
    ) -> Option<Flaw> {
        // TODO: All glittr asset transfer logic here is temporary, MUST change when we have transfer logic implemented
        let mut total_in_value_glittr_asset: u128 = 0;
        let mut total_received_value: u128 = 0;

        let out_value: u128;
        let mut vout: Option<u32> = None;

        // VALIDATE INPUT
        match purchase.input_asset {
            InputAsset::GlittrAsset(asset_contract_id) => {
                for txin in tx.input.iter() {
                    if let Ok(asset_list) = self
                        .get_asset_list(&Outpoint {
                            txid: txin.previous_output.txid.to_string(),
                            vout: txin.previous_output.vout,
                        })
                        .await
                    {
                        let block_tx = BlockTx::from_tuple(asset_contract_id);
                        let amount = asset_list.list.get(&block_tx.to_str()).unwrap_or(&0);
                        total_in_value_glittr_asset += *amount;
                    }
                }
            }
            // No need to validate RawBtc
            InputAsset::RawBTC => {}
            // Validated below on oracle mint
            InputAsset::Metaprotocol => {}
        };

        // VALIDATE OUTPUT
        match &purchase.transfer_scheme {
            // Ensure that the asset is set to burn
            asset_contract::TransferScheme::Burn => {
                for (pos, output) in tx.output.iter().enumerate() {
                    let mut instructions = output.script_pubkey.instructions();

                    if instructions.next() == Some(Ok(Instruction::Op(opcodes::all::OP_RETURN))) {
                        match purchase.input_asset {
                            InputAsset::RawBTC => {
                                total_received_value = output.value.to_sat() as u128;
                            }
                            InputAsset::GlittrAsset(..) => {
                                // TODO(transfer): simulate transfer function, check if assets are sent here
                                // for now assume transfering glittr asset success
                                total_received_value = total_in_value_glittr_asset;
                            }
                            InputAsset::Metaprotocol => {
                                // TODO(transfer): handle transfer for each and every metaprotocol (ordinal, runes)
                                // need to copy the transfer mechanics for each, make sure the sat is burned
                            }
                        }

                        if mint_option.pointer != pos as u32 {
                            // NOTE: all asset always went to the first non-op-return txout if the pointer is invalid (for burn)
                            vout = Some(mint_option.pointer);
                            break;
                        }
                    } else if vout.is_none() {
                        vout = Some(pos as u32);
                    }
                }
            }
            asset_contract::TransferScheme::Purchase(bitcoin_address) => {
                for output in tx.output.iter() {
                    let address = Address::from_str(bitcoin_address.as_str())
                        .unwrap()
                        .assume_checked();
                    // TODO: bitcoin network from CONFIG
                    let address_from_script = Address::from_script(
                        output.script_pubkey.as_script(),
                        bitcoin::Network::Regtest,
                    );

                    if let Ok(address_from_script) = address_from_script {
                        if address == address_from_script {
                            match purchase.input_asset {
                                InputAsset::RawBTC => {
                                    total_received_value = output.value.to_sat() as u128;
                                }
                                InputAsset::GlittrAsset(..) => {
                                    // TODO(transfer): simulate transfer function, check if assets are sent here
                                    // for now assume transfering glittr asset success
                                    total_received_value = total_in_value_glittr_asset;
                                }
                                InputAsset::Metaprotocol => {
                                    // TODO(transfer): handle transfer for each and every metaprotocol (ordinal, runes)
                                    // need to copy the transfer mechanics for each, make sure the sat is burned
                                }
                            }
                        }
                    }
                }
                vout = Some(mint_option.pointer);
            }
        }

        // VALIDATE OUT_VALUE
<<<<<<< HEAD
        if let asset_contract::TransferRatioType::Fixed { ratio } = purchase.transfer_ratio_type {
            out_value = (total_received_value * ratio.0 as u128) / ratio.1 as u128;
        } else if let asset_contract::TransferRatioType::Oracle { pubkey, setting } =
            purchase.transfer_ratio_type.clone()
        {
            if let Some(oracle_message_signed) = mint_option.oracle_message {
                if setting.asset_id == oracle_message_signed.message.asset_id {
                    let pubkey: XOnlyPublicKey =
                        XOnlyPublicKey::from_slice(pubkey.as_slice()).unwrap();

                    if let Ok(signature) = Signature::from_slice(&oracle_message_signed.signature) {
                        let secp = Secp256k1::new();

                        let msg = Message::from_digest_slice(
                            sha256::Hash::hash(
                                serde_json::to_string(&oracle_message_signed.message)
                                    .unwrap()
                                    .as_bytes(),
=======
        match purchase.transfer_ratio_type {
            asset_contract::TransferRatioType::Fixed { ratio } => {
                out_value = (total_received_value * ratio.0) / ratio.1;
            }
            asset_contract::TransferRatioType::Oracle { pubkey, setting } => {
                if let Some(oracle_message_signed) = mint_option.oracle_message {
                    if setting.asset_id == oracle_message_signed.message.asset_id {
                        let pubkey: XOnlyPublicKey =
                            XOnlyPublicKey::from_slice(pubkey.as_slice()).unwrap();

                        if let Ok(signature) =
                            Signature::from_slice(&oracle_message_signed.signature)
                        {
                            let secp = Secp256k1::new();

                            let msg = Message::from_digest_slice(
                                sha256::Hash::hash(
                                    serde_json::to_string(&oracle_message_signed.message)
                                        .unwrap()
                                        .as_bytes(),
                                )
                                .as_byte_array(),
>>>>>>> 0ce2c98b
                            )
                            .unwrap();

                            out_value = oracle_message_signed.message.out_value;

                            let mut input_found = false;
                            for txin in tx.input.iter() {
                                if txin.previous_output
                                    == oracle_message_signed.message.input_outpoint
                                {
                                    input_found = true;
                                }
                            }

                            if block_tx.block - oracle_message_signed.message.block_height
                                > setting.block_height_slippage as u64
                            {
                                return Some(Flaw::OracleMintBlockSlippageExceeded);
                            }

                            if total_received_value < oracle_message_signed.message.min_in_value {
                                return Some(Flaw::OracleMintBelowMinValue);
                            }

                            if !input_found {
                                return Some(Flaw::OracleMintInputNotFound);
                            }

<<<<<<< HEAD
                        if pubkey.verify(&secp, &msg, &signature).is_err() {
                            return Some(Flaw::OracleMintSignatureFailed);
=======
                            if !pubkey.verify(&secp, &msg, &signature).is_ok() {
                                return Some(Flaw::OracleMintSignatureFailed);
                            }
                        } else {
                            return Some(Flaw::OracleMintFailed);
>>>>>>> 0ce2c98b
                        }
                    } else {
                        return Some(Flaw::OracleMintFailed);
                    }
                } else {
                    return Some(Flaw::OracleMintFailed);
                };
            }
        }

        if vout.unwrap() > tx.output.len() as u32 {
            return Some(Flaw::PointerOverflow);
        }

<<<<<<< HEAD
        let outpoint = Outpoint {
            txid: tx.compute_txid().to_string(),
            vout: vout.unwrap(),
        };

        if let Some(supply_cap) = &asset_contract.asset.supply_cap {
=======
        if let Some(supply_cap) = asset_contract.asset.supply_cap {
>>>>>>> 0ce2c98b
            let mut asset_contract_data = match self.get_asset_contract_data(contract_id).await {
                Ok(data) => data,
                Err(flaw) => return Some(flaw),
            };

            // check the supply
            let next_supply = asset_contract_data.minted_supply.saturating_add(out_value);

            if next_supply > supply_cap.0 {
                return Some(Flaw::SupplyCapExceeded);
            }

            asset_contract_data.minted_supply =
                asset_contract_data.minted_supply.saturating_add(out_value);

            self.set_asset_contract_data(contract_id, &asset_contract_data)
                .await;
        }

        // set the outpoint

        self.allocate_new_asset(vout.unwrap(), contract_id, out_value)
            .await;

        None
    }

    pub async fn mint_preallocated(
        &self,
        asset_contract: &AssetContract,
        preallocated: &Preallocated,
        tx: &Transaction,
        block_tx: &BlockTx,
        contract_id: &BlockTxTuple,
        mint_option: &MintOption,
    ) -> Option<Flaw> {
        let mut owner_pub_key: Vec<u8> = Vec::new();
        let mut total_allocation: u128 = 0;

        // validate input has utxo owned by one of the vestee
        // TODO: edge case when there are two input utxos by two vesting owners
        for txin in &tx.input {
            // P2WPKH, P2TR
            let pubkey = if !txin.witness.is_empty() {
                txin.witness.last().unwrap().to_vec()
            } else {
                // P2PKH, P2PK
                // [signature, public key]
                let mut instructions = txin.script_sig.instructions();

                if instructions.clone().count() >= 2 {
                    if let Ok(Instruction::PushBytes(pubkey_bytes)) = &instructions.nth(1).unwrap()
                    {
                        pubkey_bytes.as_bytes().to_vec()
                    } else {
                        Vec::new()
                    }
                } else {
                    Vec::new()
                }
            };

            for (allocation, pubkeys) in preallocated.allocations.iter() {
                if pubkeys.contains(&pubkey) {
                    owner_pub_key = pubkey;
                    total_allocation = allocation.0;
                    break;
                }
            }
        }

        if owner_pub_key.is_empty() {
            return Some(Flaw::VesteeNotFound);
        }

        let mut vesting_contract_data = self.get_vesting_contract_data(contract_id).await.unwrap();
        let mut claimed_allocation = *vesting_contract_data
            .claimed_allocations
            .get(&owner_pub_key.to_hex_string(Case::Lower))
            .unwrap_or(&0);

        let out_value: u128 = match &preallocated.vesting_plan {
            VestingPlan::Timelock(block_height_relative_absolute) => {
                let vested_block_height = relative_block_height_to_block_height(
                    *block_height_relative_absolute,
                    contract_id.0,
                );

                if block_tx.block < vested_block_height {
                    return Some(Flaw::VestingBlockNotReached);
                }

                total_allocation.saturating_sub(claimed_allocation)
            }
            VestingPlan::Scheduled(vesting_schedule) => {
                let mut vested_allocation = 0;

                for (ratio, block_height_relative_absolute) in vesting_schedule {
                    let vested_block_height = relative_block_height_to_block_height(
                        *block_height_relative_absolute,
                        contract_id.0,
                    );

                    if block_tx.block >= vested_block_height {
                        vested_allocation += (total_allocation * ratio.0 as u128) / ratio.1 as u128
                    }
                }

                vested_allocation.saturating_sub(claimed_allocation)
            }
        };

        if let Some(supply_cap) = &asset_contract.asset.supply_cap {
            let mut asset_contract_data = match self.get_asset_contract_data(contract_id).await {
                Ok(data) => data,
                Err(flaw) => return Some(flaw),
            };

            // check the supply
            let next_supply = asset_contract_data.minted_supply.saturating_add(out_value);

            if next_supply > supply_cap.0 {
                return Some(Flaw::SupplyCapExceeded);
            }

            asset_contract_data.minted_supply =
                asset_contract_data.minted_supply.saturating_add(out_value);

            self.set_asset_contract_data(contract_id, &asset_contract_data)
                .await;
        }

        claimed_allocation += out_value;
        vesting_contract_data
            .claimed_allocations
            .insert(owner_pub_key.to_hex_string(Case::Lower), claimed_allocation);
        self.set_vesting_contract_data(contract_id, &vesting_contract_data)
            .await;

        // check pointer overflow
        if mint_option.pointer >= tx.output.len() as u32 {
            return Some(Flaw::PointerOverflow);
        }
        let outpoint = Outpoint {
            txid: tx.compute_txid().to_string(),
            vout: mint_option.pointer,
        };

        // set the outpoint
        let flaw = self
            .update_asset_list_for_mint(contract_id, &outpoint, out_value)
            .await;
        if flaw.is_some() {
            return flaw;
        }

        None
    }

    pub async fn mint(
        &mut self,
        tx: &Transaction,
        block_tx: &BlockTx,
        contract_id: &BlockTxTuple,
        mint_option: &MintOption,
    ) -> Option<Flaw> {
        let message = self.get_message(contract_id).await;
        match message {
            Ok(op_return_message) => match op_return_message.tx_type {
                TxType::ContractCreation { contract_type } => match contract_type {
                    message::ContractType::Asset(asset_contract) => {
                        let result_preallocated = if let Some(preallocated) =
                            &asset_contract.distribution_schemes.preallocated
                        {
                            self.mint_preallocated(
                                &asset_contract,
                                preallocated,
                                tx,
                                block_tx,
                                contract_id,
                                mint_option,
                            )
                            .await
                        } else {
                            Some(Flaw::NotImplemented)
                        };

                        if result_preallocated.is_none() {
                            return result_preallocated;
                        }

                        let result_free_mint =
                            if asset_contract.distribution_schemes.free_mint.is_some() {
                                self.mint_free_mint(
                                    &asset_contract,
                                    tx,
                                    block_tx,
                                    contract_id,
                                    mint_option,
                                )
                                .await
                            } else {
                                Some(Flaw::NotImplemented)
                            };

                        if result_free_mint.is_none() {
                            return result_free_mint;
                        }

                        let result_purchase =
                            if let Some(purchase) = &asset_contract.distribution_schemes.purchase {
                                self.mint_purchase_burn_swap(
                                    &asset_contract,
                                    purchase,
                                    tx,
                                    block_tx,
                                    contract_id,
                                    mint_option.clone(),
                                )
                                .await
                            } else {
                                Some(Flaw::NotImplemented)
                            };

                        if result_purchase.is_none() {
                            return result_purchase;
                        }

                        if result_preallocated != Some(Flaw::NotImplemented) {
                            result_preallocated
                        } else if result_free_mint != Some(Flaw::NotImplemented) {
                            result_free_mint
                        } else {
                            result_purchase
                        }
                    }
                },
                _ => Some(Flaw::ContractNotMatch),
            },
            Err(flaw) => Some(flaw),
        }
    }
}

pub fn relative_block_height_to_block_height(
    block_height_relative_absolute: RelativeOrAbsoluteBlockHeight,
    current_block_height: BlockHeight,
) -> BlockHeight {
    if block_height_relative_absolute < 0 {
        current_block_height + -block_height_relative_absolute as u64
    } else {
        block_height_relative_absolute as u64
    }
}<|MERGE_RESOLUTION|>--- conflicted
+++ resolved
@@ -7,13 +7,8 @@
 
 impl Updater {
     async fn mint_free_mint(
-<<<<<<< HEAD
-        &self,
+        &mut self,
         asset_contract: &AssetContract,
-=======
-        &mut self,
-        asset_contract: AssetContract,
->>>>>>> 0ce2c98b
         tx: &Transaction,
         block_tx: &BlockTx,
         contract_id: &BlockTxTuple,
@@ -73,15 +68,9 @@
     }
 
     pub async fn mint_purchase_burn_swap(
-<<<<<<< HEAD
-        &self,
+        &mut self,
         asset_contract: &AssetContract,
         purchase: &PurchaseBurnSwap,
-=======
-        &mut self,
-        asset_contract: AssetContract,
-        purchase: PurchaseBurnSwap,
->>>>>>> 0ce2c98b
         tx: &Transaction,
         block_tx: &BlockTx,
         contract_id: &BlockTxTuple,
@@ -185,29 +174,9 @@
         }
 
         // VALIDATE OUT_VALUE
-<<<<<<< HEAD
-        if let asset_contract::TransferRatioType::Fixed { ratio } = purchase.transfer_ratio_type {
-            out_value = (total_received_value * ratio.0 as u128) / ratio.1 as u128;
-        } else if let asset_contract::TransferRatioType::Oracle { pubkey, setting } =
-            purchase.transfer_ratio_type.clone()
-        {
-            if let Some(oracle_message_signed) = mint_option.oracle_message {
-                if setting.asset_id == oracle_message_signed.message.asset_id {
-                    let pubkey: XOnlyPublicKey =
-                        XOnlyPublicKey::from_slice(pubkey.as_slice()).unwrap();
-
-                    if let Ok(signature) = Signature::from_slice(&oracle_message_signed.signature) {
-                        let secp = Secp256k1::new();
-
-                        let msg = Message::from_digest_slice(
-                            sha256::Hash::hash(
-                                serde_json::to_string(&oracle_message_signed.message)
-                                    .unwrap()
-                                    .as_bytes(),
-=======
-        match purchase.transfer_ratio_type {
+        match &purchase.transfer_ratio_type {
             asset_contract::TransferRatioType::Fixed { ratio } => {
-                out_value = (total_received_value * ratio.0) / ratio.1;
+                out_value = (total_received_value * ratio.0 as u128) / ratio.1 as u128;
             }
             asset_contract::TransferRatioType::Oracle { pubkey, setting } => {
                 if let Some(oracle_message_signed) = mint_option.oracle_message {
@@ -227,7 +196,6 @@
                                         .as_bytes(),
                                 )
                                 .as_byte_array(),
->>>>>>> 0ce2c98b
                             )
                             .unwrap();
 
@@ -256,16 +224,11 @@
                                 return Some(Flaw::OracleMintInputNotFound);
                             }
 
-<<<<<<< HEAD
-                        if pubkey.verify(&secp, &msg, &signature).is_err() {
-                            return Some(Flaw::OracleMintSignatureFailed);
-=======
                             if !pubkey.verify(&secp, &msg, &signature).is_ok() {
                                 return Some(Flaw::OracleMintSignatureFailed);
                             }
                         } else {
                             return Some(Flaw::OracleMintFailed);
->>>>>>> 0ce2c98b
                         }
                     } else {
                         return Some(Flaw::OracleMintFailed);
@@ -280,16 +243,7 @@
             return Some(Flaw::PointerOverflow);
         }
 
-<<<<<<< HEAD
-        let outpoint = Outpoint {
-            txid: tx.compute_txid().to_string(),
-            vout: vout.unwrap(),
-        };
-
         if let Some(supply_cap) = &asset_contract.asset.supply_cap {
-=======
-        if let Some(supply_cap) = asset_contract.asset.supply_cap {
->>>>>>> 0ce2c98b
             let mut asset_contract_data = match self.get_asset_contract_data(contract_id).await {
                 Ok(data) => data,
                 Err(flaw) => return Some(flaw),
@@ -318,7 +272,7 @@
     }
 
     pub async fn mint_preallocated(
-        &self,
+        &mut self,
         asset_contract: &AssetContract,
         preallocated: &Preallocated,
         tx: &Transaction,
@@ -433,18 +387,9 @@
         if mint_option.pointer >= tx.output.len() as u32 {
             return Some(Flaw::PointerOverflow);
         }
-        let outpoint = Outpoint {
-            txid: tx.compute_txid().to_string(),
-            vout: mint_option.pointer,
-        };
-
-        // set the outpoint
-        let flaw = self
-            .update_asset_list_for_mint(contract_id, &outpoint, out_value)
+
+        self.allocate_new_asset(mint_option.pointer, contract_id, out_value)
             .await;
-        if flaw.is_some() {
-            return flaw;
-        }
 
         None
     }
