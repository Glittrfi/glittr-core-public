use asset_contract::Preallocated;
use bitcoin::hex::{Case, DisplayHex};
use message::MintOption;
use std::str::FromStr;

use super::*;

impl Updater {
    async fn mint_free_mint(
        &mut self,
        asset_contract: &AssetContract,
        tx: &Transaction,
        block_tx: &BlockTx,
        contract_id: &BlockTxTuple,
        mint_option: &MintOption,
    ) -> Option<Flaw> {
        // check livetime
        if asset_contract.asset.live_time > block_tx.block {
            return Some(Flaw::LiveTimeNotReached);
        }

        let mut free_mint_data = match self.get_asset_contract_data(contract_id).await {
            Ok(data) => data,
            Err(flaw) => return Some(flaw),
        };

        let free_mint = asset_contract
            .distribution_schemes
            .free_mint
            .as_ref()
            .unwrap();
        // check the supply
        if let Some(supply_cap) = &free_mint.supply_cap {
            let next_supply = free_mint_data
                .minted_supply
                .saturating_add(free_mint.amount_per_mint.0);

            if next_supply > supply_cap.0 {
                return Some(Flaw::SupplyCapExceeded);
            }
        }
        free_mint_data.minted_supply = free_mint_data
            .minted_supply
            .saturating_add(free_mint.amount_per_mint.0);

        // check pointer overflow
        if mint_option.pointer >= tx.output.len() as u32 {
            return Some(Flaw::PointerOverflow);
        }
        // check invalid pointer if the target index is op_return output
        if self.is_op_return_index(&tx.output[mint_option.pointer as usize]) {
            return Some(Flaw::InvalidPointer);
        }

        // allocate enw asset for the mint
        self.allocate_new_asset(
            mint_option.pointer,
            contract_id,
            free_mint.amount_per_mint.0,
        )
        .await;

        // update the mint data
        self.set_asset_contract_data(contract_id, &free_mint_data)
            .await;

        None
    }

    pub async fn mint_purchase_burn_swap(
        &mut self,
        asset_contract: &AssetContract,
        purchase: &PurchaseBurnSwap,
        tx: &Transaction,
        block_tx: &BlockTx,
        contract_id: &BlockTxTuple,
        mint_option: MintOption,
    ) -> Option<Flaw> {
        // TODO: All glittr asset transfer logic here is temporary, MUST change when we have transfer logic implemented
        let mut total_unallocated_glittr_asset: u128 = 0;
        let mut total_received_value: u128 = 0;

        let out_value: u128;

        // VALIDATE INPUT
        match purchase.input_asset {
            InputAsset::GlittrAsset(asset_contract_id) => {
                if let Some(amount) = self
                    .unallocated_asset_list
                    .list
                    .get(&BlockTx::from_tuple(asset_contract_id).to_str())
                {
                    total_unallocated_glittr_asset = *amount;
                }
            }
            // No need to validate RawBtc
            InputAsset::RawBTC => {}
            // Validated below on oracle mint
            InputAsset::Metaprotocol => {}
        };

        // VALIDATE OUTPUT
        match &purchase.transfer_scheme {
            // Ensure that the asset is set to burn
<<<<<<< HEAD
            asset_contract::TransferScheme::Burn => match &purchase.input_asset {
                InputAsset::RawBTC => {
                    for output in tx.output.iter() {
                        let mut instructions = output.script_pubkey.instructions();
=======
            asset_contract::TransferScheme::Burn => {
                for (pos, output) in tx.output.iter().enumerate() {
                    let mut instructions = output.script_pubkey.instructions();

                    if instructions.next() == Some(Ok(Instruction::Op(opcodes::all::OP_RETURN))) {
                        match purchase.input_asset {
                            InputAsset::RawBTC => {
                                total_received_value = output.value.to_sat() as u128;
                            }
                            InputAsset::GlittrAsset(..) => {
                                // TODO(transfer): simulate transfer function, check if assets are sent here
                                // for now assume transfering glittr asset success
                                total_received_value = total_in_value_glittr_asset;
                            }
                            InputAsset::Metaprotocol => {
                                // TODO(transfer): handle transfer for each and every metaprotocol (ordinal, runes)
                                // need to copy the transfer mechanics for each, make sure the sat is burned
                            }
                        }
>>>>>>> 0b074c12

                        if instructions.next() == Some(Ok(Instruction::Op(opcodes::all::OP_RETURN)))
                        {
                            total_received_value = output.value.to_sat() as u128;
                        }
                    }
                }
                InputAsset::GlittrAsset(_) => {
                    total_received_value = total_unallocated_glittr_asset;
                }
                InputAsset::Metaprotocol => {}
            },
            asset_contract::TransferScheme::Purchase(ref bitcoin_address) => {
                for (pos, output) in tx.output.iter().enumerate() {
                    let address = Address::from_str(bitcoin_address.as_str())
                        .unwrap()
                        .assume_checked();
                    // TODO: bitcoin network from CONFIG
                    let address_from_script = Address::from_script(
                        output.script_pubkey.as_script(),
                        bitcoin::Network::Regtest,
                    );

                    if let Ok(address_from_script) = address_from_script {
                        if address == address_from_script {
                            match purchase.input_asset {
                                InputAsset::RawBTC => {
                                    total_received_value = output.value.to_sat() as u128;
                                }
<<<<<<< HEAD
                                InputAsset::GlittrAsset(asset_contract_id) => {
                                    if let Some(asset_list) =
                                        self.allocated_asset_list.get(&(pos as u32))
                                    {
                                        if let Some(amount) = asset_list
                                            .list
                                            .get(&BlockTx::from_tuple(asset_contract_id).to_str())
                                        {
                                            total_received_value = *amount;
                                        }
                                    }
=======
                                InputAsset::GlittrAsset(..) => {
                                    // TODO(transfer): simulate transfer function, check if assets are sent here
                                    // for now assume transfering glittr asset success
                                    total_received_value = total_in_value_glittr_asset;
>>>>>>> 0b074c12
                                }
                                InputAsset::Metaprotocol => {
                                    // TODO(transfer): handle transfer for each and every metaprotocol (ordinal, runes)
                                    // need to copy the transfer mechanics for each, make sure the sat is burned
                                }
                            }
                        }
                    }
                }
            }
        }

        // VALIDATE OUT_VALUE
        match &purchase.transfer_ratio_type {
            asset_contract::TransferRatioType::Fixed { ratio } => {
                out_value = (total_received_value * ratio.0 as u128) / ratio.1 as u128;
            }
            asset_contract::TransferRatioType::Oracle { pubkey, setting } => {
                if let Some(oracle_message_signed) = mint_option.oracle_message {
                    if setting.asset_id == oracle_message_signed.message.asset_id {
                        let pubkey: XOnlyPublicKey =
                            XOnlyPublicKey::from_slice(pubkey.as_slice()).unwrap();

                        if let Ok(signature) =
                            Signature::from_slice(&oracle_message_signed.signature)
                        {
                            let secp = Secp256k1::new();

                            let msg = Message::from_digest_slice(
                                sha256::Hash::hash(
                                    serde_json::to_string(&oracle_message_signed.message)
                                        .unwrap()
                                        .as_bytes(),
                                )
                                .as_byte_array(),
                            )
                            .unwrap();

                            out_value = oracle_message_signed.message.out_value;

                            let mut input_found = false;
                            for txin in tx.input.iter() {
                                if txin.previous_output
                                    == oracle_message_signed.message.input_outpoint
                                {
                                    input_found = true;
                                }
                            }

                            if block_tx.block - oracle_message_signed.message.block_height
                                > setting.block_height_slippage as u64
                            {
                                return Some(Flaw::OracleMintBlockSlippageExceeded);
                            }

                            if total_received_value < oracle_message_signed.message.min_in_value {
                                return Some(Flaw::OracleMintBelowMinValue);
                            }

                            if !input_found {
                                return Some(Flaw::OracleMintInputNotFound);
                            }

                            if !pubkey.verify(&secp, &msg, &signature).is_ok() {
                                return Some(Flaw::OracleMintSignatureFailed);
                            }
                        } else {
                            return Some(Flaw::OracleMintFailed);
                        }
                    } else {
                        return Some(Flaw::OracleMintFailed);
                    }
                } else {
                    return Some(Flaw::OracleMintFailed);
                };
            }
        }

        // check pointer overflow
        if mint_option.pointer >= tx.output.len() as u32 {
            return Some(Flaw::PointerOverflow);
        }
        // check invalid pointer if the target index is op_return output
        if self.is_op_return_index(&tx.output[mint_option.pointer as usize]) {
            return Some(Flaw::InvalidPointer);
        }

        if out_value == 0 {
            return Some(Flaw::MintedZero);
        }

        // If transfer is burn and using glittr asset input, remove it from unallocated and add burned
        if let asset_contract::TransferScheme::Burn = &purchase.transfer_scheme {
            if let InputAsset::GlittrAsset(asset_contract_id) = purchase.input_asset {
                let burned_amount = self
                    .unallocated_asset_list
                    .list
                    .remove(&BlockTx::from_tuple(asset_contract_id).to_str())
                    .unwrap_or(0);

                let mut asset_contract_data_input =
                    match self.get_asset_contract_data(&asset_contract_id).await {
                        Ok(data) => data,
                        Err(flaw) => return Some(flaw),
                    };

                asset_contract_data_input.burned_supply = asset_contract_data_input
                    .burned_supply
                    .saturating_add(burned_amount);
                self.set_asset_contract_data(&asset_contract_id, &asset_contract_data_input).await;
            }
        }

        if let Some(supply_cap) = &asset_contract.asset.supply_cap {
            let mut asset_contract_data = match self.get_asset_contract_data(contract_id).await {
                Ok(data) => data,
                Err(flaw) => return Some(flaw),
            };

            // check the supply
            let next_supply = asset_contract_data.minted_supply.saturating_add(out_value);

            if next_supply > supply_cap.0 {
                return Some(Flaw::SupplyCapExceeded);
            }

            asset_contract_data.minted_supply =
                asset_contract_data.minted_supply.saturating_add(out_value);

            
            self.set_asset_contract_data(contract_id, &asset_contract_data)
                .await;
        }

        // set the outpoint

        self.allocate_new_asset(mint_option.pointer, contract_id, out_value)
            .await;

        None
    }

    pub async fn mint_preallocated(
        &mut self,
        asset_contract: &AssetContract,
        preallocated: &Preallocated,
        tx: &Transaction,
        block_tx: &BlockTx,
        contract_id: &BlockTxTuple,
        mint_option: &MintOption,
    ) -> Option<Flaw> {
        let mut owner_pub_key: Vec<u8> = Vec::new();
        let mut total_allocation: u128 = 0;

        // validate input has utxo owned by one of the vestee
        // TODO: edge case when there are two input utxos by two vesting owners
        for txin in &tx.input {
            // P2WPKH, P2TR
            let pubkey = if !txin.witness.is_empty() {
                txin.witness.last().unwrap().to_vec()
            } else {
                // P2PKH, P2PK
                // [signature, public key]
                let mut instructions = txin.script_sig.instructions();

                if instructions.clone().count() >= 2 {
                    if let Ok(Instruction::PushBytes(pubkey_bytes)) = &instructions.nth(1).unwrap()
                    {
                        pubkey_bytes.as_bytes().to_vec()
                    } else {
                        Vec::new()
                    }
                } else {
                    Vec::new()
                }
            };

            for (allocation, pubkeys) in preallocated.allocations.iter() {
                if pubkeys.contains(&pubkey) {
                    owner_pub_key = pubkey;
                    total_allocation = allocation.0;
                    break;
                }
            }
        }

        if owner_pub_key.is_empty() {
            return Some(Flaw::VesteeNotFound);
        }

        let mut vesting_contract_data = self.get_vesting_contract_data(contract_id).await.unwrap();
        let mut claimed_allocation = *vesting_contract_data
            .claimed_allocations
            .get(&owner_pub_key.to_hex_string(Case::Lower))
            .unwrap_or(&0);

        let out_value: u128 = match preallocated.vesting_plan.clone() {
            VestingPlan::Timelock(block_height_relative_absolute) => {
                let vested_block_height = relative_block_height_to_block_height(
                    block_height_relative_absolute,
                    contract_id.0,
                );

                if block_tx.block < vested_block_height {
                    return Some(Flaw::VestingBlockNotReached);
                }

                total_allocation.saturating_sub(claimed_allocation)
            }
            VestingPlan::Scheduled(mut vesting_schedule) => {
                let mut vested_allocation: u128 = 0;

                vesting_schedule.sort_by(|a, b| {
                    let vested_block_height_a = relative_block_height_to_block_height(a.1, contract_id.0);
                    let vested_block_height_b = relative_block_height_to_block_height(b.1, contract_id.0);

                    vested_block_height_a.cmp(&vested_block_height_b)
                });

                for (ratio, block_height_relative_absolute) in vesting_schedule {
                    let vested_block_height = relative_block_height_to_block_height(
                        block_height_relative_absolute,
                        contract_id.0,
                    );

                    if block_tx.block >= vested_block_height {
                        vested_allocation = vested_allocation
                            .saturating_add((total_allocation * ratio.0 as u128) / ratio.1 as u128);
                    }
                }

                vested_allocation.saturating_sub(claimed_allocation)
            }
        };

        if let Some(supply_cap) = &asset_contract.asset.supply_cap {
            let mut asset_contract_data = match self.get_asset_contract_data(contract_id).await {
                Ok(data) => data,
                Err(flaw) => return Some(flaw),
            };

            // check the supply
            let next_supply = asset_contract_data.minted_supply.saturating_add(out_value);

            if next_supply > supply_cap.0 {
                return Some(Flaw::SupplyCapExceeded);
            }

            asset_contract_data.minted_supply =
                asset_contract_data.minted_supply.saturating_add(out_value);

            self.set_asset_contract_data(contract_id, &asset_contract_data)
                .await;
        }

        claimed_allocation = claimed_allocation.saturating_add(out_value);
        vesting_contract_data
            .claimed_allocations
            .insert(owner_pub_key.to_hex_string(Case::Lower), claimed_allocation);
        self.set_vesting_contract_data(contract_id, &vesting_contract_data)
            .await;

        // check pointer overflow
        if mint_option.pointer >= tx.output.len() as u32 {
            return Some(Flaw::PointerOverflow);
        }

        self.allocate_new_asset(mint_option.pointer, contract_id, out_value)
            .await;

        None
    }

    pub async fn mint(
        &mut self,
        tx: &Transaction,
        block_tx: &BlockTx,
        contract_id: &BlockTxTuple,
        mint_option: &MintOption,
    ) -> Option<Flaw> {
        let message = self.get_message(contract_id).await;
        match message {
            Ok(op_return_message) => match op_return_message.contract_creation {
                Some(contract_creation) => match contract_creation.contract_type {
                    message::ContractType::Asset(asset_contract) => {
                        let result_preallocated = if let Some(preallocated) =
                            &asset_contract.distribution_schemes.preallocated
                        {
                            self.mint_preallocated(
                                &asset_contract,
                                preallocated,
                                tx,
                                block_tx,
                                contract_id,
                                mint_option,
                            )
                            .await
                        } else {
                            Some(Flaw::NotImplemented)
                        };

                        if result_preallocated.is_none() {
                            return result_preallocated;
                        }

                        let result_free_mint =
                            if asset_contract.distribution_schemes.free_mint.is_some() {
                                self.mint_free_mint(
                                    &asset_contract,
                                    tx,
                                    block_tx,
                                    contract_id,
                                    mint_option,
                                )
                                .await
                            } else {
                                Some(Flaw::NotImplemented)
                            };

                        if result_free_mint.is_none() {
                            return result_free_mint;
                        }

                        let result_purchase =
                            if let Some(purchase) = &asset_contract.distribution_schemes.purchase {
                                self.mint_purchase_burn_swap(
                                    &asset_contract,
                                    purchase,
                                    tx,
                                    block_tx,
                                    contract_id,
                                    mint_option.clone(),
                                )
                                .await
                            } else {
                                Some(Flaw::NotImplemented)
                            };

                        if result_purchase.is_none() {
                            return result_purchase;
                        }

                        if result_preallocated != Some(Flaw::NotImplemented) {
                            result_preallocated
                        } else if result_free_mint != Some(Flaw::NotImplemented) {
                            result_free_mint
                        } else {
                            result_purchase
                        }
                    }
                },
                None => Some(Flaw::ContractNotMatch),
            },
            Err(flaw) => Some(flaw),
        }
    }
}

// TODO: move to helper file
pub fn relative_block_height_to_block_height(
    block_height_relative_absolute: RelativeOrAbsoluteBlockHeight,
    current_block_height: BlockHeight,
) -> BlockHeight {
    if block_height_relative_absolute < 0 {
        current_block_height.saturating_add(-block_height_relative_absolute as u64)
    } else {
        block_height_relative_absolute as u64
    }
}<|MERGE_RESOLUTION|>--- conflicted
+++ resolved
@@ -102,32 +102,10 @@
         // VALIDATE OUTPUT
         match &purchase.transfer_scheme {
             // Ensure that the asset is set to burn
-<<<<<<< HEAD
             asset_contract::TransferScheme::Burn => match &purchase.input_asset {
                 InputAsset::RawBTC => {
                     for output in tx.output.iter() {
                         let mut instructions = output.script_pubkey.instructions();
-=======
-            asset_contract::TransferScheme::Burn => {
-                for (pos, output) in tx.output.iter().enumerate() {
-                    let mut instructions = output.script_pubkey.instructions();
-
-                    if instructions.next() == Some(Ok(Instruction::Op(opcodes::all::OP_RETURN))) {
-                        match purchase.input_asset {
-                            InputAsset::RawBTC => {
-                                total_received_value = output.value.to_sat() as u128;
-                            }
-                            InputAsset::GlittrAsset(..) => {
-                                // TODO(transfer): simulate transfer function, check if assets are sent here
-                                // for now assume transfering glittr asset success
-                                total_received_value = total_in_value_glittr_asset;
-                            }
-                            InputAsset::Metaprotocol => {
-                                // TODO(transfer): handle transfer for each and every metaprotocol (ordinal, runes)
-                                // need to copy the transfer mechanics for each, make sure the sat is burned
-                            }
-                        }
->>>>>>> 0b074c12
 
                         if instructions.next() == Some(Ok(Instruction::Op(opcodes::all::OP_RETURN)))
                         {
@@ -157,7 +135,6 @@
                                 InputAsset::RawBTC => {
                                     total_received_value = output.value.to_sat() as u128;
                                 }
-<<<<<<< HEAD
                                 InputAsset::GlittrAsset(asset_contract_id) => {
                                     if let Some(asset_list) =
                                         self.allocated_asset_list.get(&(pos as u32))
@@ -169,12 +146,6 @@
                                             total_received_value = *amount;
                                         }
                                     }
-=======
-                                InputAsset::GlittrAsset(..) => {
-                                    // TODO(transfer): simulate transfer function, check if assets are sent here
-                                    // for now assume transfering glittr asset success
-                                    total_received_value = total_in_value_glittr_asset;
->>>>>>> 0b074c12
                                 }
                                 InputAsset::Metaprotocol => {
                                     // TODO(transfer): handle transfer for each and every metaprotocol (ordinal, runes)
