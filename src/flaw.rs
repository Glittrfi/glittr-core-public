use super::*;

#[derive(Deserialize, Serialize, Clone, Debug, PartialEq)]
#[serde(rename_all = "snake_case")]
pub enum Flaw {
    // parse tx
    InvalidInstruction(String),
    InvalidScript,
    FailedDeserialization,

    InvalidBlockTxPointer,
    ReferencingFlawedBlockTx,
    InvalidBitcoinAddress,

    // transfer
    OutputOverflow(Vec<u32>),

    // call type
    MessageInvalid,
    ContractNotMatch,
    ContractNotFound,
    AssetContractDataNotFound,
    PointerOverflow,
    InvalidPointer,

    // call type::mint
    SupplyCapExceeded,
    LiveTimeNotReached,
    OracleMintFailed,
    OracleMintInputNotFound,
    OracleMintBelowMinValue,
    OracleMintSignatureFailed,
    OracleMintBlockSlippageExceeded,
<<<<<<< HEAD
    MintedZero,
=======
    VestingBlockNotReached,
    VesteeNotFound,
>>>>>>> 0b074c12

    // asset contract
    OverflowAmountPerMint,
    DivideByZero,
    PubkeyInvalid,
    OracleMessageFormatInvalid,
    SupplyCapInvalid,
    SupplyRemainder,

    NotImplemented,
    NonGlittrMessage,
}<|MERGE_RESOLUTION|>--- conflicted
+++ resolved
@@ -31,12 +31,9 @@
     OracleMintBelowMinValue,
     OracleMintSignatureFailed,
     OracleMintBlockSlippageExceeded,
-<<<<<<< HEAD
     MintedZero,
-=======
     VestingBlockNotReached,
     VesteeNotFound,
->>>>>>> 0b074c12
 
     // asset contract
     OverflowAmountPerMint,
