--- conflicted
+++ resolved
@@ -98,19 +98,11 @@
                 self.database.lock().await.put(
                     INDEXER_LAST_BLOCK_PREFIX,
                     "",
-                    self.last_indexed_block,
+                    LastIndexedBlock(self.last_indexed_block.unwrap()),
                 );
 
-<<<<<<< HEAD
-
-            self.database
-                .lock()
-                .await
-                .put(INDEXER_LAST_BLOCK_PREFIX, "", LastIndexedBlock(self.last_indexed_block.unwrap()));
-=======
                 self.database.lock().await.db.flush()?;
             }
->>>>>>> 9ea587ed
 
             sleep(Duration::from_secs(10)).await;
         }
