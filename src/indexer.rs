--- conflicted
+++ resolved
@@ -70,15 +70,8 @@
 
                 for (pos, tx) in block.txdata.iter().enumerate() {
                     let message = OpReturnMessage::parse_tx(tx);
-<<<<<<< HEAD
-                    // TODO:
-                    // - invalidate assets previous inputs (if any)
-                    // - use the pointer to move the assets
-                    // - burn the assets if the pointer is not specified
-=======
 
                     updater.unallocate_asset(tx).await?;
->>>>>>> e5c590bf
                     updater.index(block_height, pos as u32, tx, message).await?;
                     updater.commit_asset(tx).await?;
                 }
