use super::*;

use bitcoin::{consensus::deserialize, OutPoint, Transaction};
use bitcoincore_rpc::{Auth, Client, RpcApi};
use constants::first_glittr_height;
use std::{error::Error, time::Duration};
use store::database::INDEXER_LAST_BLOCK_PREFIX;
use tokio::time::sleep;
use transaction::message::OpReturnMessage;

pub struct Indexer {
    rpc: Client,
    pub database: Arc<Mutex<Database>>,
    pub last_indexed_block: Option<u64>,
}

impl Indexer {
    pub async fn new(
        database: Arc<Mutex<Database>>,
        btc_rpc_url: String,
        btc_rpc_username: String,
        btc_rpc_password: String,
    ) -> Result<Self, Box<dyn Error>> {
        let rpc = Client::new(
            btc_rpc_url.as_str(),
            Auth::UserPass(btc_rpc_username.clone(), btc_rpc_password.clone()),
        )?;

        let mut last_indexed_block: Option<u64> = database
            .lock()
            .await
            .get(INDEXER_LAST_BLOCK_PREFIX, "")
            .ok();
        if last_indexed_block.is_none() && first_glittr_height() > 0 {
            last_indexed_block = Some(first_glittr_height() - 1)
        }

        Ok(Indexer {
            last_indexed_block,
            database,
            rpc,
        })
    }

    pub async fn run_indexer(
        &mut self,
        shutdown_signal: Arc<Mutex<bool>>,
    ) -> Result<(), Box<dyn Error>> {
        let mut updater = Updater::new(self.database.clone(), false).await;

        log::info!("Indexing start");
        loop {
            if *shutdown_signal.lock().await {
                log::warn!("Shutdown signal received, stopping indexer...");
                return Ok(());
            }

            let current_block_tip = self.rpc.get_block_count()?;

            let first_block_height = first_glittr_height();
            if current_block_tip < first_block_height {
                tokio::time::sleep(Duration::from_secs(10)).await;
                continue;
            }

            while self.last_indexed_block.is_none()
                || self.last_indexed_block.unwrap() < current_block_tip
            {
                let block_height = match self.last_indexed_block {
                    Some(value) => value + 1,
                    None => 0,
                };

                let block_hash = self.rpc.get_block_hash(block_height)?;
                let block = self.rpc.get_block(&block_hash)?;
                log::info!("Indexing block {}: {}", block_height, block_hash);

                for (pos, tx) in block.txdata.iter().enumerate() {
                    let message = OpReturnMessage::parse_tx(tx);

                    updater.unallocate_inputs(tx).await?;

                    if !matches!(message.as_ref(), Err(Flaw::NonGlittrMessage)) {
                        updater.index(block_height, pos as u32, tx, message).await?;
                    }

                    updater.commit_outputs(tx).await?;
                }

                self.last_indexed_block = Some(block_height);
<<<<<<< HEAD
            }

            self.database
                .lock()
                .await
                .put(INDEXER_LAST_BLOCK_PREFIX, "", self.last_indexed_block);
=======
                self.database.lock().await.put(
                    INDEXER_LAST_BLOCK_PREFIX,
                    "",
                    self.last_indexed_block,
                );

                self.database.lock().await.db.flush()?;
            }
>>>>>>> 924cf317

            sleep(Duration::from_secs(10)).await;
        }
    }

    pub async fn get_script_pubkey_from_outpoint(
        &self,
        outpoint: OutPoint,
    ) -> Result<Vec<u8>, Box<dyn Error>> {
        let raw_tx_hex = self.rpc.get_raw_transaction_hex(&outpoint.txid, None)?;
        let tx: Transaction = deserialize(&hex::decode(raw_tx_hex)?)?;

        let output = tx
            .output
            .get(outpoint.vout as usize)
            .ok_or("Invalid vout index")?;

        Ok(output.script_pubkey.to_bytes())
    }
}<|MERGE_RESOLUTION|>--- conflicted
+++ resolved
@@ -88,14 +88,6 @@
                 }
 
                 self.last_indexed_block = Some(block_height);
-<<<<<<< HEAD
-            }
-
-            self.database
-                .lock()
-                .await
-                .put(INDEXER_LAST_BLOCK_PREFIX, "", self.last_indexed_block);
-=======
                 self.database.lock().await.put(
                     INDEXER_LAST_BLOCK_PREFIX,
                     "",
@@ -104,7 +96,6 @@
 
                 self.database.lock().await.db.flush()?;
             }
->>>>>>> 924cf317
 
             sleep(Duration::from_secs(10)).await;
         }
