--- conflicted
+++ resolved
@@ -9,9 +9,8 @@
 
 pub struct Indexer {
     rpc: Client,
-<<<<<<< HEAD
     pub database: Arc<Mutex<Database>>,
-    pub last_indexed_block: u64,
+    pub last_indexed_block: Option<u64>,
 }
 
 impl Indexer {
@@ -22,15 +21,6 @@
         btc_rpc_password: String,
     ) -> Result<Self, Box<dyn Error>> {
         log::info!("Indexer start");
-=======
-    database: Arc<Mutex<Database>>,
-    last_indexed_block: Option<u64>,
-}
-
-impl Indexer {
-    pub async fn new(database: Arc<Mutex<Database>>) -> Result<Self, Box<dyn Error>> {
-        log::info!("Indexer initiated");
->>>>>>> c46eebed
         let rpc = Client::new(
             btc_rpc_url.as_str(),
             Auth::UserPass(btc_rpc_username.clone(), btc_rpc_password.clone()),
