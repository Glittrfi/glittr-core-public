use super::*;
use borsh::{BorshDeserialize, BorshSerialize};
use rocksdb::{IteratorMode, Options, DB};

pub const INDEXER_LAST_BLOCK_PREFIX: &str = "last_block";
pub const MESSAGE_PREFIX: &str = "message";
pub const TRANSACTION_TO_BLOCK_TX_PREFIX: &str = "tx_to_blocktx";
pub const TICKER_TO_BLOCK_TX_PREFIX: &str = "ticker_to_blocktx";

pub const ASSET_LIST_PREFIX: &str = "asset_list";
pub const ASSET_CONTRACT_DATA_PREFIX: &str = "asset_contract_data";
pub const VESTING_CONTRACT_DATA_PREFIX: &str = "vesting_contract_data";
pub const COLLATERAL_ACCOUNTS_PREFIX: &str = "collateral_account";
pub const COLLATERALIZED_CONTRACT_DATA: &str = "pool_data";
pub const STATE_KEYS_PREFIX: &str = "state_key";
pub const SPEC_CONTRACT_OWNED_PREFIX: &str = "spec_contract_owned";

#[cfg(feature = "helper-api")]
pub const ADDRESS_ASSET_LIST_PREFIX: &str = "address_asset_list";

#[cfg(feature = "helper-api")]
pub const TXID_TO_TRANSACTION_PREFIX: &str = "txid_to_transaction";

#[cfg(feature = "helper-api")]
pub const OUTPOINT_TO_ADDRESS: &str = "outpoint_to_address";

pub struct Database {
    pub db: Arc<DB>,
}

#[derive(Debug)]
pub enum DatabaseError {
    NotFound,
    DeserializeFailed,
}

// TODO:
// - implement error handling
// - add transaction feature
impl Database {
    pub fn new(path: String) -> Self {
<<<<<<< HEAD
        let mut opts = Options::default();
        opts.set_compression_type(rocksdb::DBCompressionType::Zstd);
        opts.create_if_missing(true);

        Self {
            db: Arc::new(DB::open(&opts, path).unwrap()),
=======
        let mut options = rocksdb::Options::default();
        options.create_if_missing(true);
        options.set_manual_wal_flush(true);
        options.set_wal_recovery_mode(rocksdb::DBRecoveryMode::AbsoluteConsistency);
        options.set_compression_type(rocksdb::DBCompressionType::Zstd);

        Self {
            db: Arc::new(DB::open(&options, path).unwrap()),
>>>>>>> 9ea587ed
        }
    }

    pub fn put<T: BorshSerialize>(&mut self, prefix: &str, key: &str, value: T) {
        self.db
            .put(
                format!("{}:{}", prefix, key),
                borsh::to_vec(&value).unwrap(),
            )
            .expect("Error putting data into database");
    }

    pub fn get<T: BorshDeserialize>(&self, prefix: &str, key: &str) -> Result<T, DatabaseError> {
        let value = self
            .db
            .get(format!("{}:{}", prefix, key))
            .expect("Error getting data from database");

        if let Some(value) = value {
            let message = borsh::from_slice(value.as_slice());

            return match message {
                Ok(message) => Ok(message),
                Err(_) => Err(DatabaseError::DeserializeFailed),
            };
        }
        Err(DatabaseError::NotFound)
    }

    pub fn expensive_find_by_prefix<T: BorshDeserialize>(
        &self,
        prefix: &str,
    ) -> Result<Vec<(String, T)>, DatabaseError> {
        let mut results = Vec::new();
        let iter = self.db.iterator(IteratorMode::From(
            prefix.as_bytes(),
            rocksdb::Direction::Forward,
        ));

        for item in iter {
            match item {
                Ok((key, value)) => {
                    let key_str = String::from_utf8_lossy(&key);
                    if !key_str.starts_with(prefix) {
                        break; // Stop when we've moved past the prefix
                    }

                    match borsh::from_slice(&value) {
                        Ok(deserialized) => results.push((key_str.to_string(), deserialized)),
                        Err(_) => return Err(DatabaseError::DeserializeFailed),
                    }
                }
                Err(_) => return Err(DatabaseError::DeserializeFailed),
            }
        }

        Ok(results)
    }

    pub fn delete(&mut self, prefix: &str, key: &str) {
        self.db
            .delete(format!("{}:{}", prefix, key))
            .expect("Error deleting data from database");
    }
}<|MERGE_RESOLUTION|>--- conflicted
+++ resolved
@@ -1,6 +1,6 @@
 use super::*;
 use borsh::{BorshDeserialize, BorshSerialize};
-use rocksdb::{IteratorMode, Options, DB};
+use rocksdb::{IteratorMode, DB};
 
 pub const INDEXER_LAST_BLOCK_PREFIX: &str = "last_block";
 pub const MESSAGE_PREFIX: &str = "message";
@@ -39,14 +39,6 @@
 // - add transaction feature
 impl Database {
     pub fn new(path: String) -> Self {
-<<<<<<< HEAD
-        let mut opts = Options::default();
-        opts.set_compression_type(rocksdb::DBCompressionType::Zstd);
-        opts.create_if_missing(true);
-
-        Self {
-            db: Arc::new(DB::open(&opts, path).unwrap()),
-=======
         let mut options = rocksdb::Options::default();
         options.create_if_missing(true);
         options.set_manual_wal_flush(true);
@@ -55,7 +47,6 @@
 
         Self {
             db: Arc::new(DB::open(&options, path).unwrap()),
->>>>>>> 9ea587ed
         }
     }
 
