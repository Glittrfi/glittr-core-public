--- conflicted
+++ resolved
@@ -9,11 +9,8 @@
 mod store;
 mod transaction;
 mod types;
-<<<<<<< HEAD
 mod config;
-=======
 mod constants;
->>>>>>> c46eebed
 
 pub use api::*;
 pub use indexer::*;
@@ -28,33 +25,19 @@
     let database = Arc::new(Mutex::new(Database::new(CONFIG.rocks_db_path.clone())));
     let database_indexer = Arc::clone(&database);
 
-<<<<<<< HEAD
-    tokio::spawn(async {
-        let mut current_indexer = indexer::Indexer::new(
-            database_indexer,
-            CONFIG.btc_rpc_url.clone(),
-            CONFIG.btc_rpc_username.clone(),
-            CONFIG.btc_rpc_password.clone(),
-        )
-        .await
-        .expect("New indexer");
-=======
     let indexer_handle = tokio::spawn(async {
-        let mut current_indexer = indexer::Indexer::new(database_indexer)
+        let mut current_indexer = indexer::Indexer::new(database_indexer,             CONFIG.btc_rpc_url.clone(),
+        CONFIG.btc_rpc_username.clone(),
+        CONFIG.btc_rpc_password.clone())
             .await
             .expect("New indexer");
->>>>>>> c46eebed
         current_indexer.run_indexer().await.expect("Run indexer");
     });
 
     let api_handle = tokio::spawn(async { run_api(database).await });
 
-<<<<<<< HEAD
-=======
-
     indexer_handle.await?;
     let _ = api_handle.await?;
 
->>>>>>> c46eebed
     Ok(())
 }