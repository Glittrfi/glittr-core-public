#![allow(irrefutable_let_patterns)]

use config::CONFIG;
use serde::{Deserialize, Serialize};
use std::{error::Error, sync::Arc, thread};
use store::database::Database;
use tokio::sync::Mutex;

mod api;
mod config;
mod constants;
mod flaw;
mod indexer;
mod store;
mod transaction;
mod types;
mod updater;

pub use api::*;
<<<<<<< HEAD
=======
pub use flaw::*;
>>>>>>> 284ea288
pub use indexer::*;
pub use store::*;
pub use transaction::*;
pub use types::*;
pub use updater::*;

#[tokio::main]
pub async fn run() -> Result<(), Box<dyn Error>> {
    env_logger::init();

    let database = Arc::new(Mutex::new(Database::new(CONFIG.rocks_db_path.clone())));
    let database_indexer = Arc::clone(&database);

    let indexer_handle = tokio::spawn(async {
        let mut current_indexer = indexer::Indexer::new(
            database_indexer,
            CONFIG.btc_rpc_url.clone(),
            CONFIG.btc_rpc_username.clone(),
            CONFIG.btc_rpc_password.clone(),
        )
        .await
        .expect("New indexer");
        current_indexer.run_indexer().await.expect("Run indexer");
    });

    let api_handle = tokio::spawn(async { run_api(database).await });

    indexer_handle.await?;
    let _ = api_handle.await?;

    Ok(())
}<|MERGE_RESOLUTION|>--- conflicted
+++ resolved
@@ -17,10 +17,7 @@
 mod updater;
 
 pub use api::*;
-<<<<<<< HEAD
-=======
 pub use flaw::*;
->>>>>>> 284ea288
 pub use indexer::*;
 pub use store::*;
 pub use transaction::*;
