use std::sync::Arc;

use super::*;
use axum::{
    extract::{Path, State},
    http::StatusCode,
    routing::{get, post},
    Json, Router,
};
use bitcoin::{consensus::deserialize, Transaction};
use serde_json::{json, Value};
use store::database::{DatabaseError, MESSAGE_PREFIX, TRANSACTION_TO_BLOCK_TX_PREFIX};
use transaction::message::OpReturnMessage;

// TODO: The database lock could possibly slowing down indexing. Add cache or rate limit for the API.
#[derive(Clone)]
pub struct APIState {
    pub database: Arc<Mutex<Database>>,
}
pub async fn run_api(database: Arc<Mutex<Database>>) -> Result<(), std::io::Error> {
    let shared_state = APIState { database };
    let app = Router::new()
        .route("/health", get(health))
        .route("/tx/:txid", get(tx_result))
        .route("/blocktx/:block/:tx", get(get_block_tx))
<<<<<<< HEAD
        .route("/assets/:txid/:vout", get(get_assets))
        .route("/asset-contract/:block/:tx", get(get_asset_contract))
=======
        .route("/validate-tx", post(validate_tx))
>>>>>>> 9a36de0c
        .with_state(shared_state);
    log::info!("API is listening on {}", CONFIG.api_url);
    let listener = tokio::net::TcpListener::bind(CONFIG.api_url.clone()).await?;

    axum::serve(listener, app).await
}

async fn tx_result(
    State(state): State<APIState>,
    Path(txid): Path<String>,
) -> Result<Json<Value>, StatusCode> {
    let blocktx: Result<BlockTxTuple, DatabaseError> = state
        .database
        .lock()
        .await
        .get(TRANSACTION_TO_BLOCK_TX_PREFIX, txid.as_str());

    let blocktx = if let Ok(blocktx) = blocktx {
        BlockTx {
            block: blocktx.0,
            tx: blocktx.1,
        }
    } else {
        return Err(StatusCode::NOT_FOUND);
    };

    let message: Result<MessageDataOutcome, DatabaseError> = state
        .database
        .lock()
        .await
        .get(MESSAGE_PREFIX, blocktx.to_string().as_str());

    if let Ok(message) = message {
        if let Some(_) = message.flaw {
            Ok(Json(
                json!({"is_valid": false, "message": message, "block_tx": blocktx.to_str()}),
            ))
        } else {
            Ok(Json(
                json!({"is_valid": true, "message": message, "block_tx": blocktx.to_str()}),
            ))
        }
    } else {
        return Err(StatusCode::NOT_FOUND);
    }
}

async fn get_block_tx(
    State(state): State<APIState>,
    Path((block, tx)): Path<(u64, u32)>,
) -> Result<Json<Value>, StatusCode> {
    let message: Result<MessageDataOutcome, DatabaseError> = state
        .database
        .lock()
        .await
        .get(MESSAGE_PREFIX, BlockTx { block, tx }.to_string().as_str());

    if let Ok(message) = message {
        Ok(Json(json!({"is_valid": true, "message": message})))
    } else {
        return Err(StatusCode::NOT_FOUND);
    }
}

<<<<<<< HEAD
async fn get_assets(
    State(state): State<APIState>,
    Path((txid, vout)): Path<(String, u32)>,
) -> Result<Json<Value>, StatusCode> {
    let updater = Updater::new(state.database).await;
    let outpoint = Outpoint { txid, vout };
    if let Some(asset_list) = updater.get_asset_list(&outpoint).await.ok() {
        Ok(Json(json!({"assets": asset_list})))
    } else {
        return Err(StatusCode::NOT_FOUND);
    }
}

async fn get_asset_contract(
    State(state): State<APIState>,
    Path((block, tx)): Path<(u64, u32)>,
) -> Result<Json<Value>, StatusCode> {
    let updater = Updater::new(state.database).await;
    if let Some(asset_contract_data) = updater.get_asset_contract_data(&(block, tx)).await.ok() {
        Ok(Json(json!({"asset": asset_contract_data})))
    } else {
        return Err(StatusCode::NOT_FOUND);
    }
=======
async fn validate_tx(
    State(state): State<APIState>,
    body: String,
) -> Result<Json<Value>, StatusCode> {
    let tx_bytes = if let Some(tx_bytes) = hex::decode(body).ok() {
        tx_bytes
    } else {
        return Ok(Json(
            json!({"is_valid": false, "msg": "Cannot decode hex string"}),
        ));
    };

    let tx: Transaction = if let Some(tx) = deserialize(&tx_bytes).ok() {
        tx
    } else {
        return Ok(Json(
            json!({"is_valid": false, "msg": "Cannot deserialize to bitcoin transaction"}),
        ));
    };

    return if let Some(op_return_message) = OpReturnMessage::parse_tx(&tx).ok() {
        let mut temp_updater = Updater::new(Arc::clone(&state.database), true).await;
        if let Some(outcome) = temp_updater
            .index(0, 0, &tx, Ok(op_return_message))
            .await
            .ok()
        {
            if let Some(flaw) = outcome.flaw {
                Ok(Json(json!({"is_valid": false, "msg": flaw})))
            } else {
                Ok(Json(json!({"is_valid": true})))
            }
        } else {
            Ok(Json(json!({"is_valid": false, "msg": "Error"})))
        }
    } else {
        Ok(Json(
            json!({"is_valid": false, "msg": "Not a valid Glittr message"}),
        ))
    };
>>>>>>> 9a36de0c
}

async fn health() -> &'static str {
    "OK"
}<|MERGE_RESOLUTION|>--- conflicted
+++ resolved
@@ -23,12 +23,9 @@
         .route("/health", get(health))
         .route("/tx/:txid", get(tx_result))
         .route("/blocktx/:block/:tx", get(get_block_tx))
-<<<<<<< HEAD
         .route("/assets/:txid/:vout", get(get_assets))
         .route("/asset-contract/:block/:tx", get(get_asset_contract))
-=======
         .route("/validate-tx", post(validate_tx))
->>>>>>> 9a36de0c
         .with_state(shared_state);
     log::info!("API is listening on {}", CONFIG.api_url);
     let listener = tokio::net::TcpListener::bind(CONFIG.api_url.clone()).await?;
@@ -93,12 +90,11 @@
     }
 }
 
-<<<<<<< HEAD
 async fn get_assets(
     State(state): State<APIState>,
     Path((txid, vout)): Path<(String, u32)>,
 ) -> Result<Json<Value>, StatusCode> {
-    let updater = Updater::new(state.database).await;
+    let updater = Updater::new(state.database, true).await;
     let outpoint = Outpoint { txid, vout };
     if let Some(asset_list) = updater.get_asset_list(&outpoint).await.ok() {
         Ok(Json(json!({"assets": asset_list})))
@@ -111,13 +107,14 @@
     State(state): State<APIState>,
     Path((block, tx)): Path<(u64, u32)>,
 ) -> Result<Json<Value>, StatusCode> {
-    let updater = Updater::new(state.database).await;
+    let updater = Updater::new(state.database, true).await;
     if let Some(asset_contract_data) = updater.get_asset_contract_data(&(block, tx)).await.ok() {
         Ok(Json(json!({"asset": asset_contract_data})))
     } else {
         return Err(StatusCode::NOT_FOUND);
     }
-=======
+}
+
 async fn validate_tx(
     State(state): State<APIState>,
     body: String,
@@ -158,7 +155,6 @@
             json!({"is_valid": false, "msg": "Not a valid Glittr message"}),
         ))
     };
->>>>>>> 9a36de0c
 }
 
 async fn health() -> &'static str {
