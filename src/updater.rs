--- conflicted
+++ resolved
@@ -263,15 +263,12 @@
         }
 
         if !self.is_read_only {
-<<<<<<< HEAD
-=======
             log::info!(
                 "# Outcome {:?}, {:?} at {}",
                 outcome.flaw,
                 outcome.message,
                 block_tx
             );
->>>>>>> 0b074c12
             self.database.lock().await.put(
                 MESSAGE_PREFIX,
                 block_tx.to_string().as_str(),
