--- conflicted
+++ resolved
@@ -325,12 +325,6 @@
         }
 
         #[cfg(feature = "helper-api")]
-<<<<<<< HEAD
-        self.set_transaction(txid, tx.clone().into()).await;
-
-        #[cfg(feature = "helper-api")]
-=======
->>>>>>> 9ea587ed
         self.update_address_balance(tx, txid).await?;
 
         // reset asset list
@@ -899,44 +893,20 @@
     async fn get_address_from_outpoint(&self, outpoint: &OutPoint) -> Result<String, Flaw> {
         use database::OUTPOINT_TO_ADDRESS;
 
-<<<<<<< HEAD
-        let tx: Result<BitcoinTransaction, DatabaseError> = self
-=======
         let address: Result<String, DatabaseError> = self
->>>>>>> 9ea587ed
             .database
             .lock()
             .await
             .get(OUTPOINT_TO_ADDRESS, &outpoint.to_string());
 
-<<<<<<< HEAD
-        match tx {
-            Ok(tx) => Ok(tx.0),
-=======
         match address {
             Ok(address) => Ok(address),
->>>>>>> 9ea587ed
             Err(DatabaseError::NotFound) => Err(Flaw::NotFound),
             Err(DatabaseError::DeserializeFailed) => Err(Flaw::FailedDeserialization),
         }
     }
 
     #[cfg(feature = "helper-api")]
-<<<<<<< HEAD
-    async fn set_transaction(&self, txid: bitcoin::Txid, tx: BitcoinTransaction) {
-        use database::TXID_TO_TRANSACTION_PREFIX;
-
-        if !self.is_read_only {
-            self.database
-                .lock()
-                .await
-                .put(TXID_TO_TRANSACTION_PREFIX, &txid.to_string(), tx);
-        }
-    }
-
-    #[cfg(feature = "helper-api")]
-=======
->>>>>>> 9ea587ed
     async fn update_address_balance(
         &self,
         tx: &Transaction,
