--- conflicted
+++ resolved
@@ -2,20 +2,10 @@
 
 use std::collections::HashMap;
 
-<<<<<<< HEAD
 use asset_contract::{AssetContract, InputAsset, PurchaseBurnSwap};
 use bitcoin::{
-    hashes::{sha256, Hash},
-    key::Secp256k1,
-    opcodes,
-    script::Instruction,
-    secp256k1::{schnorr::Signature, Message},
-    Address, Transaction, XOnlyPublicKey,
+    hashes::{sha256, Hash}, key::Secp256k1, opcodes, script::Instruction, secp256k1::{schnorr::Signature, Message}, Address, Transaction, TxOut, XOnlyPublicKey
 };
-=======
-use asset_contract::{AssetContract, AssetContractFreeMint, InputAsset};
-use bitcoin::{opcodes, script::Instruction, Transaction, TxOut};
->>>>>>> e5c590bf
 use database::{
     DatabaseError, ASSET_CONTRACT_DATA_PREFIX, ASSET_LIST_PREFIX, MESSAGE_PREFIX,
     TRANSACTION_TO_BLOCK_TX_PREFIX,
@@ -93,7 +83,7 @@
         Ok(())
     }
 
-    pub async fn allocate_new_asset(&mut self, vout: u32, contract_id: &BlockTxTuple, amount: u32) {
+    pub async fn allocate_new_asset(&mut self, vout: u32, contract_id: &BlockTxTuple, amount: u128) {
         let block_tx = BlockTx::from_tuple(*contract_id);
 
         let asset = self.allocated_asset_list
@@ -104,7 +94,7 @@
         *previous_amount = previous_amount.saturating_add(amount);
     }
 
-    pub async fn move_allocation(&mut self, vout: u32, contract_id: &BlockTxTuple, max_amount: u32) {
+    pub async fn move_allocation(&mut self, vout: u32, contract_id: &BlockTxTuple, max_amount: u128) {
         let block_tx = BlockTx::from_tuple(*contract_id);
         let Some(asset) = self.unallocated_asset_list.list.get_mut(&block_tx.to_string()) else {
             return 
@@ -267,7 +257,7 @@
                 overflow_i.push(i as u32);
                 continue
             }
-            self.move_allocation(transfer.output, &transfer.asset, transfer.amount).await;
+            self.move_allocation(transfer.output, &transfer.asset, transfer.amount.0).await;
         }
 
         if overflow_i.len() > 0 {
@@ -306,7 +296,7 @@
             self.database
                 .lock()
                 .await
-                .delete(ASSET_LIST_PREFIX, &outpoint.to_str());
+                .delete(ASSET_LIST_PREFIX, &outpoint.to_string());
         }
     }
 
