--- conflicted
+++ resolved
@@ -686,15 +686,9 @@
                     return Ok(Some(ContractInfo {
                         ticker: moa.ticker,
                         supply_cap: moa.supply_cap,
-<<<<<<< HEAD
                         divisibility: Some(moa.divisibility),
-                        total_supply: U128(asset_data.minted_supply - asset_data.burned_supply),
+                        total_supply: Varuint(asset_data.minted_supply - asset_data.burned_supply),
                         r#type: Some(MintType {
-=======
-                        divisibility: moa.divisibility,
-                        total_supply: Varuint(asset_data.minted_supply - asset_data.burned_supply),
-                        r#type: MintType {
->>>>>>> e5d34be8
                             preallocated: if moa.mint_mechanism.preallocated.is_some() {
                                 Some(true)
                             } else {
@@ -718,15 +712,9 @@
                 ContractType::Mba(mba) => Ok(Some(ContractInfo {
                     ticker: mba.ticker,
                     supply_cap: mba.supply_cap,
-<<<<<<< HEAD
                     divisibility: Some(mba.divisibility),
-                    total_supply: U128(asset_data.minted_supply - asset_data.burned_supply),
+                    total_supply: Varuint(asset_data.minted_supply - asset_data.burned_supply),
                     r#type: Some(MintType {
-=======
-                    divisibility: mba.divisibility,
-                    total_supply: Varuint(asset_data.minted_supply - asset_data.burned_supply),
-                    r#type: MintType {
->>>>>>> e5d34be8
                         preallocated: if mba.mint_mechanism.preallocated.is_some() {
                             Some(true)
                         } else {
@@ -785,7 +773,7 @@
                     ticker: None,
                     supply_cap: None,
                     divisibility: None,
-                    total_supply: U128(asset_data.minted_supply - asset_data.burned_supply),
+                    total_supply: Varuint(asset_data.minted_supply - asset_data.burned_supply),
                     r#type: None,
                     asset_image: Some(nft.asset_image),
                 })),
