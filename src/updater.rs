--- conflicted
+++ resolved
@@ -66,13 +66,26 @@
     pub claimed_allocations: HashMap<String, u128>,
 }
 
-#[derive(Serialize, Deserialize, BorshSerialize, BorshDeserialize, Debug, Clone, Default, Eq, PartialEq)]
+#[derive(
+    Serialize, Deserialize, BorshSerialize, BorshDeserialize, Debug, Clone, Default, Eq, PartialEq,
+)]
 #[serde(rename_all = "snake_case")]
 pub struct CollateralAccounts {
     pub collateral_accounts: HashMap<BlockTxString, CollateralAccount>,
 }
 
-#[derive(Serialize, Deserialize, BorshSerialize, BorshDeserialize, Debug, Clone, Default, Eq, Hash, PartialEq)]
+#[derive(
+    Serialize,
+    Deserialize,
+    BorshSerialize,
+    BorshDeserialize,
+    Debug,
+    Clone,
+    Default,
+    Eq,
+    Hash,
+    PartialEq,
+)]
 pub struct CollateralAccount {
     pub collateral_amounts: Vec<(BlockTxTuple, u128)>,
     // TODO: remove total_collateral_amount
@@ -83,7 +96,9 @@
 }
 
 // TODO: statekey should be general, could accept dynamic value for the key value
-#[derive(Serialize, Deserialize, BorshSerialize, BorshDeserialize, Default, Eq, PartialEq, Debug)]
+#[derive(
+    Serialize, Deserialize, BorshSerialize, BorshDeserialize, Default, Eq, PartialEq, Debug,
+)]
 pub struct StateKeys {
     pub contract_ids: HashSet<BlockTxTuple>,
 }
@@ -981,46 +996,16 @@
             let outpoint = &input.previous_output;
 
             // Get the previous output's address and asset list
-<<<<<<< HEAD
-            if let Ok(prev_tx) = self.get_transaction(outpoint.txid).await {
-                if let Some(prev_output) = prev_tx.output.get(outpoint.vout as usize) {
-                    if let Ok(address) =
-                        Address::from_script(&prev_output.script_pubkey, get_bitcoin_network())
-                    {
-                        let mut address_asset_list = self
-                            .get_address_balance(address.to_string())
-                            .await
-                            .unwrap_or_default();
-
-                        // Remove the spent UTXO
-                        address_asset_list.utxos.retain(|utxo_balances| {
-                            !(utxo_balances.txid == outpoint.txid.to_string()
-                                && utxo_balances.vout.0 == outpoint.vout)
-                        });
-
-                        // Recalculate summarized balances
-                        address_asset_list.summarized.clear();
-                        for utxo_balances in &address_asset_list.utxos {
-                            for (asset_id, amount) in &utxo_balances.assets {
-                                let current_amount = address_asset_list
-                                    .summarized
-                                    .entry(asset_id.clone())
-                                    .or_insert(Varuint(0));
-                                current_amount.0 = current_amount.0.saturating_add(amount.0);
-                            }
-                        }
-=======
             if let Ok(address) = self.get_address_from_outpoint(outpoint).await {
                 let mut address_asset_list = self
                     .get_address_balance(address.to_string())
                     .await
                     .unwrap_or_default();
->>>>>>> f74b80fd
 
                 // Remove the spent UTXO
                 address_asset_list.utxos.retain(|utxo_balances| {
                     !(utxo_balances.txid == outpoint.txid.to_string()
-                        && utxo_balances.vout == outpoint.vout)
+                        && utxo_balances.vout.0 == outpoint.vout)
                 });
 
                 // Recalculate summarized balances
@@ -1030,7 +1015,7 @@
                         let current_amount = address_asset_list
                             .summarized
                             .entry(asset_id.clone())
-                            .or_insert(U128(0));
+                            .or_insert(Varuint(0));
                         current_amount.0 = current_amount.0.saturating_add(amount.0);
                     }
                 }
@@ -1043,10 +1028,10 @@
                         &address_asset_list,
                     );
 
-                    self.database.lock().await.delete(
-                        OUTPOINT_TO_ADDRESS,
-                        &outpoint.to_string(),
-                    )
+                    self.database
+                        .lock()
+                        .await
+                        .delete(OUTPOINT_TO_ADDRESS, &outpoint.to_string())
                 }
             }
         }
