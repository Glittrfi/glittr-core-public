mod mint;

use std::collections::HashMap;

use asset_contract::{AssetContract, InputAsset, PurchaseBurnSwap};
use bitcoin::{
    hashes::{sha256, Hash},
    key::Secp256k1,
    opcodes,
    script::Instruction,
    secp256k1::{schnorr::Signature, Message},
    Address, Transaction, XOnlyPublicKey,
};
use database::{
    DatabaseError, ASSET_CONTRACT_DATA_PREFIX, ASSET_LIST_PREFIX, MESSAGE_PREFIX,
    TRANSACTION_TO_BLOCK_TX_PREFIX,
};
use flaw::Flaw;
use message::{CallType, ContractType, OpReturnMessage, TxType};

use super::*;

#[derive(Deserialize, Serialize, Clone, Default, Debug)]
#[serde(rename_all = "snake_case")]
pub struct AssetContractData {
    pub minted_supply: u128,
    pub burned_supply: u128,
}

#[derive(Deserialize, Serialize, Clone, Default, Debug)]
#[serde(rename_all = "snake_case")]
pub struct AssetList {
    pub list: HashMap<String, u128>,
}

#[derive(Deserialize, Serialize, Clone)]
#[serde(rename_all = "snake_case")]
pub struct MessageDataOutcome {
    pub message: Option<OpReturnMessage>,
    pub flaw: Option<Flaw>,
}
pub struct MintResult {
    pub out_value: u128,
    pub txout: u32,
}

pub struct Updater {
    pub database: Arc<Mutex<Database>>,
    pub is_read_only: bool,
}

impl Updater {
    pub async fn new(database: Arc<Mutex<Database>>, is_read_only: bool) -> Self {
        Updater {
            database,
            is_read_only,
        }
    }

    // run modules here
    pub async fn index(
        &mut self,
        block_height: u64,
        tx_index: u32,
        tx: &Transaction,
        message_result: Result<OpReturnMessage, Flaw>,
    ) -> Result<MessageDataOutcome, Box<dyn Error>> {
        let mut outcome = MessageDataOutcome {
            message: None,
            flaw: None,
        };

        let block_tx = &BlockTx {
            block: block_height,
            tx: tx_index,
        };

        if let Ok(message) = message_result {
            outcome.message = Some(message.clone());
            if let Some(flaw) = message.validate() {
                outcome.flaw = Some(flaw);
            } else {
                outcome.flaw = match message.tx_type {
                    TxType::Transfer {
                        asset: _,
                        n_outputs: _,
                        amounts: _,
                    } => {
                        log::info!("Process transfer");
                        None
                    }
                    TxType::ContractCreation { contract_type } => {
                        log::info!("Process contract creation");
                        if let ContractType::Asset(asset_contract) = contract_type {
                            if let Some(purchase) = asset_contract.distribution_schemes.purchase {
                                if let InputAsset::GlittrAsset(block_tx_tuple) =
                                    purchase.input_asset
                                {
                                    if let Ok(tx_type) =
                                        self.get_message_txtype(block_tx_tuple).await
                                    {
                                        match tx_type {
                                            TxType::ContractCreation { .. } => None,
                                            _ => Some(Flaw::ReferencingFlawedBlockTx),
                                        };
                                    }
                                }
                            }
                        }
                        None
                    }
                    TxType::ContractCall {
                        contract,
                        call_type,
                    } => match call_type {
                        CallType::Mint(mint_option) => {
                            self.mint(tx, block_tx, &contract, &mint_option).await
                        }
                        CallType::Burn => {
                            log::info!("Process call type burn");
                            None
                        }
                        CallType::Swap => {
                            log::info!("Process call type swap");
                            None
                        }
                    },
                }
            }
        } else {
            outcome.flaw = Some(message_result.unwrap_err());
        }

        if !self.is_read_only {
            self.database
                .lock()
                .await
                .put(MESSAGE_PREFIX, block_tx.to_string().as_str(), outcome.clone());

            self.database.lock().await.put(
                TRANSACTION_TO_BLOCK_TX_PREFIX,
                tx.compute_txid().to_string().as_str(),
                block_tx.to_tuple(),
            );
        }

        Ok(outcome)
    }

    async fn get_message_txtype(&self, block_tx: BlockTxTuple) -> Result<TxType, Flaw> {
        let outcome: MessageDataOutcome = self
            .database
            .lock()
            .await
            .get(
                MESSAGE_PREFIX,
                BlockTx {
                    block: block_tx.0,
                    tx: block_tx.1,
                }
                .to_string()
                .as_str(),
            )
            .unwrap();

        if outcome.flaw.is_some() {
            Err(Flaw::ReferencingFlawedBlockTx)
        } else {
            Ok(outcome.message.unwrap().tx_type)
        }
    }

    pub async fn get_asset_list(&self, outpoint: &Outpoint) -> Result<AssetList, Flaw> {
        let result: Result<AssetList, DatabaseError> = self
            .database
            .lock()
            .await
            .get(ASSET_LIST_PREFIX, &outpoint.to_string());

        match result {
            Ok(data) => Ok(data),
            Err(DatabaseError::NotFound) => Ok(AssetList::default()),
            Err(DatabaseError::DeserializeFailed) => Err(Flaw::FailedDeserialization),
        }
    }

    async fn set_asset_list(&self, outpoint: &Outpoint, asset_list: &AssetList) {
<<<<<<< HEAD
        self.database
            .lock()
            .await
            .put(ASSET_LIST_PREFIX, &outpoint.to_string(), asset_list);
=======
        if !self.is_read_only {
            self.database
                .lock()
                .await
                .put(ASSET_LIST_PREFIX, &outpoint.to_str(), asset_list);
        }
>>>>>>> 22021fbb
    }

    async fn get_message(&self, contract_id: &BlockTxTuple) -> Result<OpReturnMessage, Flaw> {
        let contract_key = BlockTx::from_tuple(*contract_id).to_string();
        let outcome: Result<MessageDataOutcome, DatabaseError> = self
            .database
            .lock()
            .await
            .get(MESSAGE_PREFIX, &contract_key);

        match outcome {
            Ok(outcome) => {
                if let Some(flaw) = outcome.flaw {
                    Err(flaw)
                } else {
                    outcome.message.ok_or(Flaw::MessageInvalid)
                }
            }
            Err(DatabaseError::NotFound) => Err(Flaw::ContractNotFound),
            Err(DatabaseError::DeserializeFailed) => Err(Flaw::FailedDeserialization),
        }
    }

    pub async fn get_asset_contract_data(
        &self,
        contract_id: &BlockTxTuple,
    ) -> Result<AssetContractData, Flaw> {
        let contract_key = BlockTx::from_tuple(*contract_id).to_string();
        let data: Result<AssetContractData, DatabaseError> = self
            .database
            .lock()
            .await
            .get(ASSET_CONTRACT_DATA_PREFIX, &contract_key);

        match data {
            Ok(data) => Ok(data),
            Err(DatabaseError::NotFound) => Ok(AssetContractData::default()),
            Err(DatabaseError::DeserializeFailed) => Err(Flaw::FailedDeserialization),
        }
    }

    async fn set_asset_contract_data(
        &self,
        contract_id: &BlockTxTuple,
        asset_contract_data: &AssetContractData,
    ) {
        if !self.is_read_only {
            let contract_key = BlockTx::from_tuple(*contract_id).to_string();
            self.database.lock().await.put(
                ASSET_CONTRACT_DATA_PREFIX,
                &contract_key,
                asset_contract_data,
            );
        }
    }
}<|MERGE_RESOLUTION|>--- conflicted
+++ resolved
@@ -185,19 +185,12 @@
     }
 
     async fn set_asset_list(&self, outpoint: &Outpoint, asset_list: &AssetList) {
-<<<<<<< HEAD
-        self.database
-            .lock()
-            .await
-            .put(ASSET_LIST_PREFIX, &outpoint.to_string(), asset_list);
-=======
         if !self.is_read_only {
             self.database
                 .lock()
                 .await
-                .put(ASSET_LIST_PREFIX, &outpoint.to_str(), asset_list);
-        }
->>>>>>> 22021fbb
+                .put(ASSET_LIST_PREFIX, &outpoint.to_string(), asset_list);
+        }
     }
 
     async fn get_message(&self, contract_id: &BlockTxTuple) -> Result<OpReturnMessage, Flaw> {
