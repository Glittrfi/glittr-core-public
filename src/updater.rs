--- conflicted
+++ resolved
@@ -1,30 +1,23 @@
-<<<<<<< HEAD
-use std::str::FromStr;
-
-use asset_contract::{AssetContract, AssetContractPurchaseBurnSwap, InputAsset};
+mod mint;
+
+use std::collections::HashMap;
+
+use asset_contract::{AssetContract, AssetContractFreeMint, AssetContractPurchaseBurnSwap, InputAsset};
 use bitcoin::{
+    Transaction,
     hashes::{sha256, Hash},
     key::Secp256k1,
     opcodes,
     script::Instruction,
     secp256k1::{schnorr::Signature, Message},
-    Address, Transaction, XOnlyPublicKey,
+    Address, XOnlyPublicKey,
 };
-use database::{DatabaseError, MESSAGE_PREFIX, TRANSACTION_TO_BLOCK_TX_PREFIX};
-=======
-mod mint;
-
-use std::collections::HashMap;
-
-use asset_contract::{AssetContract, AssetContractFreeMint, InputAsset};
-use bitcoin::Transaction;
 use database::{
     DatabaseError, ASSET_CONTRACT_DATA_PREFIX, ASSET_LIST_PREFIX, MESSAGE_PREFIX,
     TRANSACTION_TO_BLOCK_TX_PREFIX,
 };
->>>>>>> 284ea288
 use flaw::Flaw;
-use message::{CallType, ContractType, MintOption, OpReturnMessage, TxType};
+use message::{CallType, ContractType, OpReturnMessage, TxType};
 
 use super::*;
 
@@ -52,14 +45,10 @@
 pub struct MessageDataOutcome {
     pub message: Option<OpReturnMessage>,
     pub flaw: Option<Flaw>,
-<<<<<<< HEAD
-}
-
+}
 pub struct MintResult {
     pub out_value: u128,
     pub txout: u32,
-=======
->>>>>>> 284ea288
 }
 
 pub struct Updater {
@@ -106,34 +95,18 @@
                     TxType::ContractCreation { contract_type } => {
                         log::info!("Process contract creation");
                         if let ContractType::Asset(asset_contract) = contract_type {
-<<<<<<< HEAD
                             if let AssetContract::PurchaseBurnSwap(
                                 AssetContractPurchaseBurnSwap { input_asset, .. },
                             ) = asset_contract
                             {
                                 if let InputAsset::GlittrAsset(block_tx_tuple) = input_asset {
                                     if let Ok(tx_type) = self.get_message_txtype(block_tx_tuple).await
-=======
-                            if let AssetContract::PurchaseBurnSwap { input_asset, .. } =
-                                asset_contract
-                            {
-                                if let InputAsset::GlittrAsset(block_tx_tuple) = input_asset {
-                                    if let Some(tx_type) =
-                                        self.get_message_txtype(block_tx_tuple).await.ok()
->>>>>>> 284ea288
                                     {
                                         match tx_type {
                                             TxType::ContractCreation { .. } => None,
                                             _ => Some(Flaw::ReferencingFlawedBlockTx),
                                         };
                                     }
-<<<<<<< HEAD
-=======
-                                } else if let InputAsset::Rune(_block_tx_tuple) = input_asset {
-                                    // NOTE: design decision, IMO we shouldn't check if rune exist as validation
-                                    // since rune is a separate meta-protocol
-                                    // validating rune is exist / not here means our core must index runes
->>>>>>> 284ea288
                                 }
                             }
                         }
@@ -143,13 +116,7 @@
                         contract,
                         call_type,
                     } => match call_type {
-<<<<<<< HEAD
-                        CallType::Mint(mint_option) => self.mint(tx, contract, mint_option).await,
-=======
-                        CallType::Mint(mint_option) => {
-                            self.mint(tx, &block_tx, &contract, &mint_option).await
-                        }
->>>>>>> 284ea288
+                        CallType::Mint(mint_option) => self.mint(tx, block_tx, &contract, &mint_option).await,
                         CallType::Burn => {
                             log::info!("Process call type burn");
                             None
@@ -202,194 +169,6 @@
         }
     }
 
-    async fn get_message(&self, contract_id: &BlockTxTuple) -> Result<OpReturnMessage, Flaw> {
-        let contract_key = BlockTx::from_tuple(*contract_id).to_string();
-        let outcome: Result<MessageDataOutcome, DatabaseError> = self
-            .database
-            .lock()
-            .await
-            .get(MESSAGE_PREFIX, &contract_key);
-
-        match outcome {
-            Ok(outcome) => {
-                if let Some(flaw) = outcome.flaw {
-                    Err(flaw)
-                } else {
-                    outcome.message.ok_or(Flaw::MessageInvalid)
-                }
-            }
-            Err(DatabaseError::NotFound) => Err(Flaw::ContractNotFound),
-            Err(DatabaseError::DeserializeFailed) => Err(Flaw::FailedDeserialization),
-        }
-    }
-
-    pub async fn get_mint_purchase_burn_swap(
-        pbs: AssetContractPurchaseBurnSwap,
-        tx: &Transaction,
-        mint_option: MintOption,
-    ) -> Result<MintResult, Flaw> {
-        // TODO: given the utxo, how you would know if the utxo contains glittr asset. will be implemented on transfer.
-        let mut total_received_value: u128 = 0;
-        let mut out_value: u128 = 0;
-        let mut txout: Option<u32> = None;
-
-        // VALIDATE OUTPUT
-        match pbs.transfer_scheme {
-            // Ensure that the asset is set to burn
-            asset_contract::TransferScheme::Burn => {
-                for (pos, output) in tx.output.iter().enumerate() {
-                    let mut instructions = output.script_pubkey.instructions();
-
-                    if instructions.next() == Some(Ok(Instruction::Op(opcodes::all::OP_RETURN))) {
-                        match pbs.input_asset {
-                            InputAsset::RawBTC => {
-                                total_received_value = output.value.to_sat() as u128;
-                            }
-                            InputAsset::GlittrAsset(_) => todo!(),
-                            InputAsset::Metaprotocol => {
-                                // TODO: handle transfer for each and every metaprotocol (ordinal, runes)
-                                // need to copy the transfer mechanics for each, make sure the sat is burned
-                            }
-                        }
-
-                        if mint_option.pointer != pos as u32 {
-                            // NOTE: all asset always went to the first non-op-return txout if the pointer is invalid (for burn)
-                            txout = Some(mint_option.pointer);
-                            break;
-                        }
-                    } else if txout.is_none() {
-                        txout = Some(pos as u32);
-                    }
-                }
-            }
-            asset_contract::TransferScheme::Purchase(bitcoin_address) => {
-                for output in tx.output.iter() {
-                    let address = Address::from_str(bitcoin_address.as_str())
-                        .unwrap()
-                        .assume_checked();
-                    // TODO: bitcoin network from CONFIG
-                    let address_from_script = Address::from_script(
-                        output.script_pubkey.as_script(),
-                        bitcoin::Network::Regtest,
-                    );
-
-                    if let Ok(address_from_script) = address_from_script {
-                        if address == address_from_script {
-                            match pbs.input_asset {
-                                InputAsset::RawBTC => {
-                                    total_received_value = output.value.to_sat() as u128;
-                                }
-                                InputAsset::GlittrAsset(_) => todo!(),
-                                InputAsset::Metaprotocol => {
-                                    // TODO: handle transfer for each and every metaprotocol (ordinal, runes)
-                                    // need to copy the transfer mechanics for each, make sure the sat is burned
-                                }
-                            }
-                        }
-                    }
-                }
-                txout = Some(mint_option.pointer);
-            }
-        }
-
-        if txout.unwrap() > tx.output.len() as u32 {
-            return Err(Flaw::InvalidMintPointer);
-        }
-
-        // VALIDATE INPUT
-        match pbs.input_asset {
-            InputAsset::GlittrAsset(_) => todo!(),
-            _ => (), // validated below
-        };
-
-        if let asset_contract::TransferRatioType::Fixed { ratio } = pbs.transfer_ratio_type {
-            out_value = (total_received_value * ratio.0) / ratio.1;
-        } else if let asset_contract::TransferRatioType::Oracle { pubkey, setting } =
-            pbs.transfer_ratio_type.clone()
-        {
-            let verified = if let Some(oracle_message_signed) = mint_option.oracle_message {
-                if setting.asset_id == oracle_message_signed.message.asset_id {
-                    let pubkey: XOnlyPublicKey =
-                        XOnlyPublicKey::from_slice(pubkey.as_slice()).unwrap();
-
-                    if let Ok(signature) = Signature::from_slice(&oracle_message_signed.signature)
-                    {
-                        let secp = Secp256k1::new();
-
-                        let msg = Message::from_digest_slice(
-                            sha256::Hash::hash(
-                                serde_json::to_string(&oracle_message_signed.message)
-                                    .unwrap()
-                                    .as_bytes(),
-                            )
-                            .as_byte_array(),
-                        )
-                        .unwrap();
-
-                        out_value = oracle_message_signed.message.out_value;
-
-                        let mut input_found = false;
-                        for txin in tx.input.iter() {
-                            if txin.previous_output == oracle_message_signed.message.input_outpoint
-                            {
-                                input_found = true;
-                            }
-                        }
-
-                        let below_min_in_value =
-                            total_received_value < oracle_message_signed.message.min_in_value;
-
-                        !below_min_in_value
-                            && input_found
-                            && pubkey.verify(&secp, &msg, &signature).is_ok()
-                    } else {
-                        false
-                    }
-                } else {
-                    false
-                }
-            } else {
-                false
-            };
-
-            if !verified {
-                return Err(Flaw::OracleMintFailed);
-            }
-        }
-
-        // TODO: save the mint result on asset tracker (wait for jon)
-        Ok(MintResult {
-            out_value,
-            txout: txout.unwrap(),
-        })
-    }
-
-<<<<<<< HEAD
-    async fn mint(
-        &mut self,
-        tx: &Transaction,
-        contract_id: BlockTxTuple,
-        mint_option: MintOption,
-    ) -> Option<Flaw> {
-        let message = self.get_message(&contract_id).await;
-        match message {
-            Ok(op_return_message) => match op_return_message.tx_type {
-                TxType::ContractCreation { contract_type } => match contract_type {
-                    message::ContractType::Asset(asset) => match asset {
-                        AssetContract::PurchaseBurnSwap(pbs) => {
-                            Updater::get_mint_purchase_burn_swap(pbs, tx, mint_option)
-                                .await
-                                .err()
-                        }
-                        _ => Some(Flaw::ContractNotMatch),
-                    },
-                },
-                _ => Some(Flaw::ContractNotMatch),
-            },
-            Err(flaw) => Some(flaw),
-        }
-    }
-=======
     async fn get_asset_list(&self, outpoint: &Outpoint) -> Result<AssetList, Flaw> {
         let result: Result<AssetList, DatabaseError> = self
             .database
@@ -462,5 +241,4 @@
             asset_contract_data,
         );
     }
->>>>>>> 284ea288
 }